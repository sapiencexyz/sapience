{
<<<<<<< HEAD
  "address": "0xFe6E399ddEc7c40333fa47Ad280DeA98B85c9DBd",
=======
  "address": "0x029933C3367F9700e0065F7b374cEF099e1E54f6",
>>>>>>> 06646763
  "abi": [
    {
      "type": "function",
      "name": "createTraderPosition",
      "inputs": [
        {
          "name": "epochId",
          "type": "uint256",
          "internalType": "uint256"
        },
        {
          "name": "collateralAmount",
          "type": "uint256",
          "internalType": "uint256"
        },
        {
          "name": "tokenAmount",
          "type": "int256",
          "internalType": "int256"
        },
        {
          "name": "tokenAmountLimit",
          "type": "int256",
          "internalType": "int256"
        }
      ],
      "outputs": [
        {
          "name": "positionId",
          "type": "uint256",
          "internalType": "uint256"
        }
      ],
      "stateMutability": "nonpayable"
    },
    {
      "type": "function",
      "name": "getReferencePrice",
      "inputs": [
        {
          "name": "epochId",
          "type": "uint256",
          "internalType": "uint256"
        }
      ],
      "outputs": [
        {
          "name": "price18Digits",
          "type": "uint256",
          "internalType": "uint256"
        }
      ],
      "stateMutability": "view"
    },
    {
      "type": "function",
      "name": "modifyTraderPosition",
      "inputs": [
        {
          "name": "positionId",
          "type": "uint256",
          "internalType": "uint256"
        },
        {
          "name": "collateralAmount",
          "type": "uint256",
          "internalType": "uint256"
        },
        {
          "name": "tokenAmount",
          "type": "int256",
          "internalType": "int256"
        },
        {
          "name": "tokenAmountLimit",
          "type": "int256",
          "internalType": "int256"
        }
      ],
      "outputs": [],
      "stateMutability": "nonpayable"
    },
    {
      "type": "event",
      "name": "Transfer",
      "inputs": [
        {
          "name": "from",
          "type": "address",
          "indexed": true,
          "internalType": "address"
        },
        {
          "name": "to",
          "type": "address",
          "indexed": true,
          "internalType": "address"
        },
        {
          "name": "tokenId",
          "type": "uint256",
          "indexed": true,
          "internalType": "uint256"
        }
      ],
      "anonymous": false
    },
    {
      "type": "error",
      "name": "EpochNotSettled",
      "inputs": [
        {
          "name": "epochId",
          "type": "uint256",
          "internalType": "uint256"
        }
      ]
    },
    {
      "type": "error",
      "name": "EpochNotStarted",
      "inputs": [
        {
          "name": "epochId",
          "type": "uint256",
          "internalType": "uint256"
        }
      ]
    },
    {
      "type": "error",
      "name": "InsufficientCollateral",
      "inputs": [
        {
          "name": "amount",
          "type": "uint256",
          "internalType": "uint256"
        },
        {
          "name": "collateral",
          "type": "uint256",
          "internalType": "uint256"
        }
      ]
    },
    {
      "type": "error",
      "name": "InsufficientVEth",
      "inputs": [
        {
          "name": "amount",
          "type": "uint256",
          "internalType": "uint256"
        },
        {
          "name": "vEth",
          "type": "uint256",
          "internalType": "uint256"
        }
      ]
    },
    {
      "type": "error",
      "name": "InsufficientVGas",
      "inputs": [
        {
          "name": "amount",
          "type": "uint256",
          "internalType": "uint256"
        },
        {
          "name": "vGas",
          "type": "uint256",
          "internalType": "uint256"
        }
      ]
    },
    {
      "type": "error",
      "name": "InvalidData",
      "inputs": [
        {
          "name": "message",
          "type": "string",
          "internalType": "string"
        }
      ]
    },
    {
      "type": "error",
      "name": "InvalidParameter",
      "inputs": [
        {
          "name": "parameter",
          "type": "string",
          "internalType": "string"
        },
        {
          "name": "reason",
          "type": "string",
          "internalType": "string"
        }
      ]
    },
    {
      "type": "error",
      "name": "InvalidPositionId",
      "inputs": [
        {
          "name": "positionId",
          "type": "uint256",
          "internalType": "uint256"
        }
      ]
    },
    {
      "type": "error",
      "name": "NotAccountOwnerOrAuthorized",
      "inputs": [
        {
          "name": "tokenId",
          "type": "uint256",
          "internalType": "uint256"
        },
        {
          "name": "sender",
          "type": "address",
          "internalType": "address"
        }
      ]
    },
    {
      "type": "error",
      "name": "OverflowInt256ToUint256",
      "inputs": []
    },
    {
      "type": "error",
      "name": "OverflowInt256ToUint256",
      "inputs": []
    },
    {
      "type": "error",
      "name": "OverflowUint256ToInt256",
      "inputs": []
    },
    {
      "type": "error",
      "name": "OverflowUint256ToInt256",
      "inputs": []
    },
    {
      "type": "error",
      "name": "OverflowUint256ToUint160",
      "inputs": []
    },
    {
      "type": "error",
      "name": "PositionAlreadyCreated",
      "inputs": []
    },
    {
      "type": "error",
      "name": "TokenAlreadyMinted",
      "inputs": [
        {
          "name": "id",
          "type": "uint256",
          "internalType": "uint256"
        }
      ]
    },
    {
      "type": "error",
      "name": "ZeroAddress",
      "inputs": []
    }
  ],
  "constructorArgs": [],
  "linkedLibraries": {},
<<<<<<< HEAD
  "deployTxnHash": "0x4df3b8639297fa6676fb3d5e251103be3081a55a06aef220f54e7beaaf004aa8",
  "deployTxnBlockNumber": "1",
  "deployTimestamp": "1723830795",
  "sourceName": "src/contracts/modules/EpochTradeModule.sol",
  "contractName": "EpochTradeModule",
  "deployedOn": "deploy.EpochTradeModule",
  "gasUsed": 1938258,
  "gasCost": "1003283273"
=======
  "deployTxnHash": "0x8cec26260f3747be1964fb2a7d25d42e9b73d8c96068cd3c05dad2a9a86c2759",
  "deployTxnBlockNumber": "1",
  "deployTimestamp": "1723830378",
  "sourceName": "src/contracts/modules/EpochTradeModule.sol",
  "contractName": "EpochTradeModule",
  "deployedOn": "deploy.EpochTradeModule",
  "gasUsed": 1933722,
  "gasCost": "1003283187"
>>>>>>> 06646763
}<|MERGE_RESOLUTION|>--- conflicted
+++ resolved
@@ -1,9 +1,5 @@
 {
-<<<<<<< HEAD
-  "address": "0xFe6E399ddEc7c40333fa47Ad280DeA98B85c9DBd",
-=======
   "address": "0x029933C3367F9700e0065F7b374cEF099e1E54f6",
->>>>>>> 06646763
   "abi": [
     {
       "type": "function",
@@ -284,16 +280,6 @@
   ],
   "constructorArgs": [],
   "linkedLibraries": {},
-<<<<<<< HEAD
-  "deployTxnHash": "0x4df3b8639297fa6676fb3d5e251103be3081a55a06aef220f54e7beaaf004aa8",
-  "deployTxnBlockNumber": "1",
-  "deployTimestamp": "1723830795",
-  "sourceName": "src/contracts/modules/EpochTradeModule.sol",
-  "contractName": "EpochTradeModule",
-  "deployedOn": "deploy.EpochTradeModule",
-  "gasUsed": 1938258,
-  "gasCost": "1003283273"
-=======
   "deployTxnHash": "0x8cec26260f3747be1964fb2a7d25d42e9b73d8c96068cd3c05dad2a9a86c2759",
   "deployTxnBlockNumber": "1",
   "deployTimestamp": "1723830378",
@@ -302,5 +288,4 @@
   "deployedOn": "deploy.EpochTradeModule",
   "gasUsed": 1933722,
   "gasCost": "1003283187"
->>>>>>> 06646763
 }