--- conflicted
+++ resolved
@@ -23,7 +23,6 @@
 //         for (uint i = 0; i < 10; i++) {
 //             address pool;
 
-<<<<<<< HEAD
 //             Foil newFoil = new Foil(
 //                 1720051200, // endtime
 //                 UNISWAP, // uniswap
@@ -34,22 +33,8 @@
 //                 10000 // fee rate
 //             );
 //             foils.push(newFoil);
-//             newFoil.mint(1);
-//             newFoil.mint(2);
-=======
-            Foil newFoil = new Foil(
-                1720051200, // endtime
-                UNISWAP, // uniswap
-                0xf39Fd6e51aad88F6F4ce6aB8827279cffFb92266, // resolver
-                0x101b9758583F47C63236D831db79247B6eEAdb57, // mintable asset
-                5 ether, // base asset min price
-                200 ether, // base asset max price
-                10000 // fee rate
-            );
-            foils.push(newFoil);
-            newFoil.createAccount();
-            newFoil.createAccount();
->>>>>>> ddb76cc3
+//             newFoil.createAccount();
+//             newFoil.createAccount();
 
 //             (pool, , ) = newFoil.getEpoch();
 //             pools.push(pool);
