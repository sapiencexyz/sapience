// SPDX-License-Identifier: MIT
pragma solidity >=0.8.2 <0.9.0;

import "forge-std/Test.sol";
import "cannon-std/Cannon.sol";

//import {Foil} from "../src/contracts/Foil.sol";
import {IEpochLiquidityModule} from "../src/contracts/interfaces/IEpochLiquidityModule.sol";
import {IFoilStructs} from "../src/contracts/interfaces/IFoilStructs.sol";
import {VirtualToken} from "../src/contracts/external/VirtualToken.sol";
import {TickMath} from "../src/contracts/external/univ3/TickMath.sol";
import {IMintableToken} from "../src/contracts/external/IMintableToken.sol";
import "../src/contracts/interfaces/external/INonfungiblePositionManager.sol";
import "@uniswap/v3-core/contracts/interfaces/IUniswapV3Pool.sol";
import "@uniswap/v3-core/contracts/interfaces/IUniswapV3Factory.sol";

import "forge-std/console2.sol";

contract FoilTest is Test {
    using Cannon for Vm;

    IEpochLiquidityModule foil;
    address constant foilAddress = 0xa886ec907D6529D8f7d0b74a181f709A6a5809fD;
    address pool;
    address tokenA;
    address tokenB;
    address constant UNISWAP = 0xC36442b4a4522E871399CD717aBDD847Ab11FE88;
    address constant UNISWAP_QUOTER =
        0xb27308f9F90D607463bb33eA1BeBb41C27CE5AB6;
    uint256 constant EPOCH_START_TIME = 1722270000;

    IMintableToken collateralAsset;

    function setUp() public {
        foil = IEpochLiquidityModule(vm.getAddress("Foil"));
        collateralAsset = IMintableToken(
            vm.getAddress("CollateralAsset.Token")
        );
        collateralAsset.mint(1000 ether, address(this));
        collateralAsset.approve(address(foil), 1000 ether);
    }

    function test_addLiquidity() public {
        console2.logAddress(address(this));
        console2.log("BALANCE", collateralAsset.balanceOf(address(this)));
        // int24 tickSpacing = IUniswapV3Pool(pool).tickSpacing();
        // int24 lowerTick = TickMath.getTickAtSqrtRatio(
        //     177159557114295710296101716160
        // ); // 5
        // int24 upperTick = TickMath.getTickAtSqrtRatio(
        //     306849353968360525628702781967
        // ); // 15
        uint160 sqrtPriceX96 = 146497135921788803112962621440;
        uint160 sqrtPriceAX96 = 176318465955219228901572735582;
        uint160 sqrtPriceBX96 = 273764932352251420676860998407;
        (uint256 loanAmount0, uint256 loanAmount1, ) = foil.getTokenAmounts(
            50 ether,
            sqrtPriceX96,
            sqrtPriceAX96,
            sqrtPriceBX96
        );

        IFoilStructs.LiquidityPositionParams memory params = IFoilStructs
            .LiquidityPositionParams({
<<<<<<< HEAD
                epochId: EPOCH_START_TIME,
                amountTokenB: 1000 ether,
                amountTokenA: 1000 ether,
                collateralAmount: 100000 ether,
                lowerTick: 12200,
                upperTick: 12400,
=======
                amountTokenA: loanAmount0,
                amountTokenB: loanAmount1,
                collateralAmount: 50 ether,
                lowerTick: 16000,
                upperTick: 24800,
>>>>>>> 7f224c0c
                minAmountTokenA: 0,
                minAmountTokenB: 0
            });
        (
            uint256 tokenId,
            uint128 liquidity,
            uint256 amount0,
            uint256 amount1
        ) = foil.createLiquidityPosition(params);

        assertEq(collateralAsset.balanceOf(address(foil)), 50 ether);

        uint128 halfLiquidity = liquidity / 2;
        uint256 coll = 25 ether;

        foil.decreaseLiquidityPosition(tokenId, coll, halfLiquidity, 0, 0);

        assertEq(collateralAsset.balanceOf(address(foil)), 25 ether);

        coll = 500 ether;

        foil.increaseLiquidityPosition(
            tokenId,
            coll,
            amount0 * 2,
            amount1 * 2,
            0,
            0
        );

        assertEq(collateralAsset.balanceOf(address(foil)), 500 ether);

        // (uint256 tokenAmount0, uint256 tokenAmount1) = foil.getPosition(1);
        // console2.log(tokenAmount0, tokenAmount1);
        // // new account!
        // params = IFoilStructs.LiquidityPositionParams({
        //     accountId: 2,
        //     amountTokenA: 100 ether,
        //     amountTokenB: 10 ether,
        //     collateralAmount: 10 ether,
        //     lowerTick: -887200, // minTick
        //     upperTick: 887200 // maxTick
        // });
        // foil.addLiquidity(params);
        // (uint256 tokenAmount3, uint256 tokenAmount4) = foil.getPosition(2);
        // console2.log(tokenAmount3, tokenAmount4);
    }

    function test_trade() public {
        // IFoilStructs.LiquidityPositionParams memory params = IFoilStructs
        //     .LiquidityPositionParams({
        //         amountTokenA: 50 ether,
        //         amountTokenB: 50 ether,
        //         collateralAmount: 10 ether,
        //         lowerTick: 16000, // 5
        //         upperTick: 30000, // 20
        //         minAmountTokenA: 0,
        //         minAmountTokenB: 0
        //     });
        // (
        //     uint256 positionId,
        //     uint128 liquidity,
        //     uint256 addedAmount0,
        //     uint256 addedAmount1
        // ) = foil.createLiquidityPosition(params);
        // console2.log("LIQUIDITY POSITION CREATED", positionId, liquidity);
        // console2.log("ADDED LIQUIDITY", addedAmount0, addedAmount1);
        // params.amountTokenA = 100 ether;
        // params.amountTokenB = 100 ether;
        // (uint256 positionId2, , , ) = foil.createLiquidityPosition(params);
        // getAndLogPosition(positionId);
        // getAndLogPosition(positionId2);
    }

    //     // (uint256 tradedAmoun0, uint256 tradedAmount2) = foil.swapTokens(
    //     //     0,
    //     //     1 ether
    //     // );

    //     // console2.log("TRADED", tradedAmoun0, tradedAmount2);

    //     // (uint256 tokenAmount0, uint256 tokenAmount1) = foil.collectFees(
    //     //     positionId
    //     // );
    //     // getAndLogPosition(positionId);
    //     // getAndLogPosition(positionId2);
    //     // console2.log("FEES COLLECTED", tokenAmount0, tokenAmount1);
    //     // (tokenAmount0, tokenAmount1) = foil.collectFees(positionId2);
    //     // console2.log("FEES COLLECTED 2", tokenAmount0, tokenAmount1);
    //     // getAndLogPosition(positionId);
    //     // getAndLogPosition(positionId2);

    //     // foil.fakeSettle(5 ether);
    //     // (tradedAmoun0, tradedAmount2) = foil.swapTokens(0, 1 ether);

    //     // console2.log("TRADED after settle 1", tradedAmoun0, tradedAmount2);
    //     // (tradedAmoun0, tradedAmount2) = foil.swapTokens(1 ether, 0);

    //     // console2.log("TRADED after settle 2", tradedAmoun0, tradedAmount2);
    // }

    // function getAndLogPosition(uint256 positionId) public {
    //     (
    //         uint96 nonce,
    //         address operator,
    //         address token0,
    //         address token1,
    //         uint24 fee,
    //         int24 tickLower,
    //         int24 tickUpper,
    //         uint128 liquidity,
    //         uint256 feeGrowthInside0LastX128,
    //         uint256 feeGrowthInside1LastX128,
    //         uint128 tokensOwed0,
    //         uint128 tokensOwed1
    //     ) = foil.getPosition(positionId);

    //     console2.log("START POSITION", positionId);
    //     console2.log("  nonce                    : ", nonce);
    //     console2.log("  operator                 : ", operator);
    //     console2.log("  token0                   : ", token0);
    //     console2.log("  token1                   : ", token1);
    //     console2.log("  fee                      : ", fee);
    //     console2.log("  tickLower                : ", tickLower);
    //     console2.log("  tickUpper                : ", tickUpper);
    //     console2.log("  liquidity                : ", liquidity);
    //     console2.log("  feeGrowthInside0LastX128 : ", feeGrowthInside0LastX128);
    //     console2.log("  feeGrowthInside1LastX128 : ", feeGrowthInside1LastX128);
    //     console2.log("  tokensOwed0              : ", tokensOwed0);
    //     console2.log("  tokensOwed1              : ", tokensOwed1);
    //     console2.log("END   POSITION", positionId);
    // }
    // function test_addLiquidityAndLongs() public {
    //     int24 tickSpacing = IUniswapV3Pool(pool).tickSpacing();
    //     // int24 lowerTick = TickMath.getTickAtSqrtRatio(
    //     //     177159557114295710296101716160
    //     // ); // 5
    //     // int24 upperTick = TickMath.getTickAtSqrtRatio(
    //     //     306849353968360525628702781967
    //     // ); // 15
    //     IFoilStructs.LiquidityPositionParams memory params = IFoilStructs
    //         .LiquidityPositionParams({
    //             accountId: 1,
    //             amountTokenA: 10 ether,
    //             amountTokenB: 100 ether,
    //             collateralAmount: 10 ether,
    //             lowerTick: 27000, // 5
    //             upperTick: 30000 // 15
    //         });
    //     foil.addLiquidity(params);

    //     (uint256 tokenAmount0, uint256 tokenAmount1) = foil.getPosition(1);

    //     // new account!
    //     params = IFoilStructs.LiquidityPositionParams({
    //         accountId: 2,
    //         amountTokenA: 100 ether,
    //         amountTokenB: 10 ether,
    //         collateralAmount: 10 ether,
    //         lowerTick: -887200, // minTick
    //         upperTick: 887200 // maxTick
    //     });
    //     foil.addLiquidity(params);

    //     (uint256 tokenAmount3, uint256 tokenAmount4) = foil.getPosition(2);

    //     foil.openLong(1, 10 ether);
    //     foil.reduceLong(1, 1 ether);
    // }

    // function test_addLiquidityAndShorts() public {
    //     int24 tickSpacing = IUniswapV3Pool(pool).tickSpacing();
    //     // int24 lowerTick = TickMath.getTickAtSqrtRatio(
    //     //     177159557114295710296101716160
    //     // ); // 5
    //     // int24 upperTick = TickMath.getTickAtSqrtRatio(
    //     //     306849353968360525628702781967
    //     // ); // 15
    //     IFoilStructs.LiquidityPositionParams memory params = IFoilStructs
    //         .LiquidityPositionParams({
    //             accountId: 1,
    //             amountTokenA: 10 ether,
    //             amountTokenB: 100 ether,
    //             collateralAmount: 10 ether,
    //             lowerTick: 27000, // 5
    //             upperTick: 30000 // 15
    //         });
    //     foil.addLiquidity(params);

    //     (uint256 tokenAmount0, uint256 tokenAmount1) = foil.getPosition(1);

    //     // new account!
    //     params = IFoilStructs.LiquidityPositionParams({
    //         accountId: 2,
    //         amountTokenA: 100 ether,
    //         amountTokenB: 10 ether,
    //         collateralAmount: 10 ether,
    //         lowerTick: -887200, // minTick
    //         upperTick: 887200 // maxTick
    //     });
    //     foil.addLiquidity(params);

    //     (uint256 tokenAmount3, uint256 tokenAmount4) = foil.getPosition(2);

    //     foil.openShort(1, 1 ether);
    //     foil.reduceShort(1, 0.1 ether);
    // }
}<|MERGE_RESOLUTION|>--- conflicted
+++ resolved
@@ -62,20 +62,12 @@
 
         IFoilStructs.LiquidityPositionParams memory params = IFoilStructs
             .LiquidityPositionParams({
-<<<<<<< HEAD
                 epochId: EPOCH_START_TIME,
-                amountTokenB: 1000 ether,
-                amountTokenA: 1000 ether,
-                collateralAmount: 100000 ether,
-                lowerTick: 12200,
-                upperTick: 12400,
-=======
                 amountTokenA: loanAmount0,
                 amountTokenB: loanAmount1,
                 collateralAmount: 50 ether,
                 lowerTick: 16000,
                 upperTick: 24800,
->>>>>>> 7f224c0c
                 minAmountTokenA: 0,
                 minAmountTokenB: 0
             });
