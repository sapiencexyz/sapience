// SPDX-License-Identifier: MIT
pragma solidity >=0.8.25 <0.9.0;

import "@openzeppelin/contracts/token/ERC20/ERC20.sol";
import "@openzeppelin/contracts/interfaces/IERC4626.sol";
import "@openzeppelin/contracts/token/ERC20/utils/SafeERC20.sol";
import "@openzeppelin/contracts/utils/math/Math.sol";
import "@openzeppelin/contracts/utils/introspection/ERC165.sol";
import "@openzeppelin/contracts-upgradeable/utils/ReentrancyGuardUpgradeable.sol";
import "@uniswap/v3-core/contracts/interfaces/IUniswapV3Pool.sol";
import {SetUtil} from "@synthetixio/core-contracts/contracts/utils/SetUtil.sol";
import "../market/external/univ3/TickMath.sol";
import "../market/interfaces/IFoil.sol";
import "../market/interfaces/IFoilStructs.sol";
import "./interfaces/IVault.sol";

// import "forge-std/console2.sol";

contract Vault is IVault, ERC20, ERC165, ReentrancyGuardUpgradeable {
    using SafeERC20 for IERC20;
    using SetUtil for SetUtil.UintSet;
    using Math for uint256;

    IFoil public immutable market;
    IERC20 public immutable collateralAsset;
    uint256 public immutable duration;
    uint256 public immutable lowerBoundMultiplier;
    uint256 public immutable upperBoundMultiplier;
    address immutable vaultInitializer;
    bool initialized; // flag indicating if vaultInitializer already called initializeFirstEpoch

    /**
     * current epoch id in market contract
     */
    uint256 currentEpochId;

    /**
     * holds the vault position id on the active (running or future) epoch
     */
    uint256 public positionId;

<<<<<<< HEAD
    /**
     * holds the user pending transactions
     */
    mapping(address => UserPendingTransaction) userPendingTransactions;

    /**
     * holds the share price for each epoch
     */
=======
    address immutable vaultInitializer;
    bool initialized;

    /* new storage */
    mapping(address => UserPendingTransaction) userPendingTransactions;
>>>>>>> 42d9377b
    mapping(uint256 => uint256) epochSharePrices;

    /**
     * total pending deposits
     */
    uint256 totalPendingDeposits;

    /**
     * total pending withdrawals
     */
    uint256 totalPendingWithdrawals;
<<<<<<< HEAD

    /**
     * pending shares to burn
     */
    uint256 pendingSharesToBurn;

    /**
     * uninvested collateral
     */
    uint256 uninvestedCollateral;
=======
    uint256 pendingSharesToBurn;
    uint256 uninvestedCollateral;
    uint256 currentEpochId;
>>>>>>> 42d9377b

    constructor(
        string memory _name,
        string memory _symbol,
        address _marketAddress,
        address _collateralAssetAddress,
        uint256 _duration,
        uint256 _lowerBoundMultiplier,
        uint256 _upperBoundMultiplier
    ) ERC20(_name, _symbol) {
        market = IFoil(_marketAddress);
        collateralAsset = IERC20(_collateralAssetAddress);

        duration = _duration;
        lowerBoundMultiplier = _lowerBoundMultiplier;
        upperBoundMultiplier = _upperBoundMultiplier;
        vaultInitializer = msg.sender;
    }

    function initializeFirstEpoch(
        uint256 _initialStartTime,
        uint160 _initialSqrtPriceX96
    ) external onlyInitializer {
        require(!initialized, "Already Initialized");

        _initializeEpoch(_initialStartTime, _initialSqrtPriceX96);
        initialized = true;
    }

    function submitMarketSettlementPrice(
        uint256 epochId,
        uint160 price
    ) external returns (bytes32 assertionId) {
        (, , , , IFoilStructs.MarketParams memory marketParams) = market
            .getMarket();
        IERC20 bondCurrency = IERC20(marketParams.bondCurrency);

        bondCurrency.safeTransferFrom(
            msg.sender,
            address(this),
            marketParams.bondAmount
        );

        bondCurrency.approve(address(market), marketParams.bondAmount);
        assertionId = market.submitSettlementPrice(epochId, price);
    }

    function resolutionCallback(
        uint160 previousResolutionSqrtPriceX96
    ) external onlyMarket {
        _createNextEpoch(previousResolutionSqrtPriceX96);
    }

    function supportsInterface(
        bytes4 interfaceId
    ) public view virtual override returns (bool) {
        return
            interfaceId == type(IVault).interfaceId ||
            interfaceId == type(IERC165).interfaceId ||
            interfaceId == type(IResolutionCallback).interfaceId ||
            interfaceId == type(IERC4626).interfaceId ||
            super.supportsInterface(interfaceId);
    }

    function _initializeEpoch(
        uint256 startTime,
        uint160 startingSqrtPriceX96
    ) private {
        require(address(market) != address(0), "Market address not set");

        // get lower and upper bounds for the price tick for the new epoch
        (
            int24 baseAssetMinPriceTick,
            int24 baseAssetMaxPriceTick
        ) = _calculateTickBounds(startingSqrtPriceX96);

        uint256 newEpochId = IFoil(market).createEpoch(
            startTime,
            startTime + duration,
            startingSqrtPriceX96,
            baseAssetMinPriceTick,
            baseAssetMaxPriceTick,
            block.timestamp
        );
        currentEpochId = newEpochId;
    }

    function _calculateTickBounds(
        uint160 startingSqrtPriceX96
    )
        private
        view
        returns (int24 baseAssetMinPriceTick, int24 baseAssetMaxPriceTick)
    {
        uint256 lowerBoundSqrtPriceX96 = uint256(startingSqrtPriceX96).mulDiv(
            lowerBoundMultiplier,
            1e18
        );
        uint256 upperBoundSqrtPriceX96 = uint256(startingSqrtPriceX96).mulDiv(
            upperBoundMultiplier,
            1e18
        );

        if (
            lowerBoundSqrtPriceX96 > type(uint160).max ||
            upperBoundSqrtPriceX96 > type(uint160).max
        ) {
            revert("Price bounds are too large");
        }

        baseAssetMinPriceTick = TickMath.getTickAtSqrtRatio(
            uint160(lowerBoundSqrtPriceX96)
        );
        baseAssetMaxPriceTick = TickMath.getTickAtSqrtRatio(
            uint160(upperBoundSqrtPriceX96)
        );

        // adjust to floor based on tick spacing
        baseAssetMinPriceTick =
            baseAssetMinPriceTick -
            (baseAssetMinPriceTick % 200);
        baseAssetMaxPriceTick =
            baseAssetMaxPriceTick -
            (baseAssetMaxPriceTick % 200);
    }

    function _createNextEpoch(uint160 previousResolutionSqrtPriceX96) private {
        // Set up the start time for the new epoch
        (IFoilStructs.EpochData memory epochData, ) = market.getLatestEpoch();

        // Adjust the start time for the next epoch
        uint256 newEpochStartTime = epochData.endTime + duration;

        // Settle the position and get the collateral received
        uint256 collateralReceived;
        if (positionId != 0) {
            collateralReceived = market.settlePosition(positionId);
        }

        // Process the epoch transition and pass the collateral received
        uint256 totalCollateralAfterTransition = _processEpochTransition(
            collateralReceived + uninvestedCollateral
        );

        /*
            TODO: update market params with new min/max price bounds for the next epoch
        */

        // Move to the next epoch
        _initializeEpoch(newEpochStartTime, previousResolutionSqrtPriceX96);

        // Call _createNewLiquidityPosition with the correct totalCollateral
        if (totalCollateralAfterTransition > 0) {
            positionId = _createNewLiquidityPosition(
                totalCollateralAfterTransition
            );
        } else {
            positionId = 0;
        }
    }

    function _processEpochTransition(
        uint256 collateralFromPreviousEpoch
    ) internal returns (uint256 totalCollateralForNextEpoch) {
        // Get the share price for the closing epoch
        uint256 totalShares = totalSupply();
        uint256 sharePrice;
        if (totalShares > 0 && collateralFromPreviousEpoch > 0) {
            sharePrice = collateralFromPreviousEpoch.mulDiv(1e18, totalShares); // any rounding?
        } else {
            sharePrice = 1e18;
        }

        epochSharePrices[currentEpochId] = sharePrice;

        totalCollateralForNextEpoch =
            collateralFromPreviousEpoch +
            totalPendingDeposits -
            totalPendingWithdrawals.mulDiv(sharePrice, 1e18); // any rounding?
        // TODO check if it overflows

        uint256 newShares = totalCollateralForNextEpoch.mulDiv(
            1e18,
            sharePrice
        ); // any rounding?

        uint256 currentShares = totalSupply();

        if (newShares > currentShares) {
            // need to mint more shares
            _mint(address(this), newShares - currentShares);
        } else {
            pendingSharesToBurn =
                (pendingSharesToBurn + currentShares) -
                newShares;
        }

        totalPendingWithdrawals = 0;
        totalPendingDeposits = 0;
    }

    function _createNewLiquidityPosition(
        uint256 totalCollateral
    ) private returns (uint256 newPositionId) {
        // Retrieve the latest epoch parameters
        (IFoilStructs.EpochData memory epochData, ) = market.getLatestEpoch();

        // Get the current sqrtPriceX96 from the pool
        (uint160 sqrtPriceX96, , , , , , ) = IUniswapV3Pool(epochData.pool)
            .slot0();

        // Calculate token amounts for the liquidity position
        (uint256 amount0, uint256 amount1, ) = market
            .quoteLiquidityPositionTokens(
                currentEpochId,
                totalCollateral,
                sqrtPriceX96,
                TickMath.getSqrtRatioAtTick(epochData.baseAssetMinPriceTick),
                TickMath.getSqrtRatioAtTick(epochData.baseAssetMaxPriceTick)
            );

        // Reduce the token amounts by a little to account for slippage
        amount0 = amount0.mulDiv(999999999, 1000000000);
        amount1 = amount1.mulDiv(999999999, 1000000000);
        // Prepare liquidity mint parameters
        IFoilStructs.LiquidityMintParams memory params = IFoilStructs
            .LiquidityMintParams({
                epochId: currentEpochId,
                amountTokenA: amount0,
                amountTokenB: amount1,
                collateralAmount: totalCollateral,
                lowerTick: epochData.baseAssetMinPriceTick,
                upperTick: epochData.baseAssetMaxPriceTick,
                minAmountTokenA: 0,
                minAmountTokenB: 0,
                deadline: block.timestamp
            });

        // Approve collateral transfer to the market
        collateralAsset.approve(address(market), totalCollateral);

        uint256 balanceBefore = collateralAsset.balanceOf(address(this));
        // Create the liquidity position
        (newPositionId, , , , , ) = market.createLiquidityPosition(params);
        // Calculate the uninvested collateral
        uninvestedCollateral =
            collateralAsset.balanceOf(address(this)) -
            (balanceBefore - totalCollateral);
    }

    function asset()
        external
        view
        override
        returns (address assetTokenAddress)
    {
        return address(collateralAsset);
    }

    function totalAssets() public view override returns (uint256) {
        return
            market.getPositionCollateralValue(positionId) +
            uninvestedCollateral;
    }

    function totalSupply()
        public
        view
        override(IERC20, ERC20)
        returns (uint256)
    {
        return ERC20.totalSupply() - pendingSharesToBurn;
    }

    function convertToShares(
        uint256 assets
    ) public view override returns (uint256 sharesAmount) {
        // Converts assets to shares based on current exchange rate
        uint256 supply = totalSupply();
        return
            supply == 0
                ? assets
                : assets.mulDiv(supply, totalAssets(), Math.Rounding.Floor);
    }

    function convertToAssets(
        uint256 sharesAmount
    ) public view override returns (uint256 assets) {
        // Converts shares to assets based on current exchange rate
        uint256 supply = totalSupply();
        return
            supply == 0
                ? sharesAmount
                : sharesAmount.mulDiv(
                    totalAssets(),
                    supply,
                    Math.Rounding.Floor
                );
    }

    function maxDeposit(
        address
    ) external pure override returns (uint256 maxAssets) {
        // Maximum assets that can be deposited
        return type(uint256).max;
    }

    function maxMint(
        address
    ) external pure override returns (uint256 maxShares) {
        // Maximum shares that can be minted
        return type(uint256).max;
    }

    function maxWithdraw(
        address owner
    ) external view override returns (uint256 maxAssets) {
        // Maximum assets that can be withdrawn
        return convertToAssets(balanceOf(owner));
    }

    function maxRedeem(
        address owner
    ) external view override returns (uint256 maxShares) {
        // Maximum shares that can be redeemed
        return balanceOf(owner);
    }

    function previewRedeem(
        uint256 /*shares*/
    ) public pure override returns (uint256) {
        revert("previewRedeem is not supported");
    }

    function previewWithdraw(
        uint256 /*assets*/
    ) public pure override returns (uint256) {
        revert("previewWithdraw is not supported");
    }

    function previewDeposit(
        uint256 /*assets*/
    ) public pure override returns (uint256) {
        revert("previewDeposit is not supported");
    }

    function previewMint(
        uint256 /*shares*/
    ) public pure override returns (uint256) {
        revert("previewMint is not supported");
    }

    ////////////////////////
    /// DEPOSIT WORKFLOW ///
    ////////////////////////
    function requestDeposit(
        uint256 assets
    ) external returns (IVault.UserPendingTransaction memory) {
        collateralAsset.safeTransferFrom(msg.sender, address(this), assets);

        UserPendingTransaction storage pendingTxn = userPendingTransactions[
            msg.sender
        ];

        // only allow deposit if no withdrawal is pending
        if (pendingTxn.transactionType == TransactionType.WITHDRAW) {
            revert("Cannot deposit while withdrawal is pending");
        }

        if (
            pendingTxn.requestInitiatedEpoch != 0 &&
            pendingTxn.requestInitiatedEpoch != currentEpochId
        ) {
            revert("Previous deposit request is not completed");
        }

        pendingTxn.requestInitiatedEpoch = currentEpochId;
        pendingTxn.amount += assets;
        pendingTxn.transactionType = TransactionType.DEPOSIT;

        totalPendingDeposits += assets;

        emit DepositRequest(msg.sender, currentEpochId, assets);

        return pendingTxn;
    }

    function withdrawRequestDeposit(
        uint256 assets
    ) external override returns (IVault.UserPendingTransaction memory) {
        UserPendingTransaction storage pendingTxn = userPendingTransactions[
            msg.sender
        ];

        if (pendingTxn.transactionType != TransactionType.DEPOSIT) {
            revert("No deposit request to withdraw from");
        }

        if (assets > pendingTxn.amount) {
            revert("Insufficient deposit request to withdraw");
        }

        pendingTxn.amount -= assets;
        totalPendingDeposits -= assets;

        collateralAsset.safeTransfer(msg.sender, assets);

        if (pendingTxn.amount == 0) {
            resetTransaction(msg.sender);
        }

        emit DepositRequestWithdrawn(
            msg.sender,
            currentEpochId,
            pendingTxn.amount,
            assets
        );

        return pendingTxn;
    }

    function pendingDepositRequest(
        address owner
    ) external view override returns (IVault.UserPendingTransaction memory) {
        return userPendingTransactions[owner];
    }

    function claimableDepositRequest(
        address owner
    ) external view override returns (uint256 assets) {
        UserPendingTransaction storage pendingTxn = userPendingTransactions[
            owner
        ];

        if (pendingTxn.requestInitiatedEpoch == currentEpochId) {
            return 0;
        }

        return
            pendingTxn.transactionType == TransactionType.DEPOSIT
                ? pendingTxn.amount
                : 0;
    }

    function deposit(
        uint256, // ignore the amount, all shares will be claimed
        address receiver
    ) public override returns (uint256 sharesAmount) {
        (, sharesAmount) = _mintShares(receiver);
    }

    function mint(
        uint256,
        address receiver
    ) external override returns (uint256 assets) {
        (assets, ) = _mintShares(receiver);
    }
    //////////////////////////////
    /// DEPOSIT WORKFLOW  ENDS ///
    //////////////////////////////

    ////////////////////////
    /// REDEEM WORKFLOW  ///
    ////////////////////////
    function requestRedeem(
        uint256 shares
    ) external override returns (IVault.UserPendingTransaction memory) {
        UserPendingTransaction storage pendingTxn = userPendingTransactions[
            msg.sender
        ];

        // only allow deposit if no withdrawal is pending
        if (pendingTxn.transactionType == TransactionType.DEPOSIT) {
            revert("Cannot redeem while deposit is pending");
        }

        if (
            pendingTxn.requestInitiatedEpoch != 0 &&
            pendingTxn.requestInitiatedEpoch != currentEpochId
        ) {
            revert("Previous deposit request is not in the same epoch");
        }
        pendingTxn.requestInitiatedEpoch = currentEpochId;
        pendingTxn.amount += shares;
        pendingTxn.transactionType = TransactionType.WITHDRAW;

        totalPendingWithdrawals += shares;

        emit RedeemRequest(msg.sender, currentEpochId, shares);

        return pendingTxn;
    }

    function withdrawRequestRedeem(
        uint256 shares
    ) external returns (IVault.UserPendingTransaction memory) {
        UserPendingTransaction storage pendingTxn = userPendingTransactions[
            msg.sender
        ];

        if (pendingTxn.transactionType != TransactionType.WITHDRAW) {
            revert("No withdraw request to redeem");
        }

        if (shares > pendingTxn.amount) {
            revert("Insufficient deposit request to withdraw");
        }

        pendingTxn.amount -= shares;
        totalPendingWithdrawals -= shares;

        if (pendingTxn.amount == 0) {
            resetTransaction(msg.sender);
        }

        emit RedeemRequestWithdrawn(
            msg.sender,
            currentEpochId,
            pendingTxn.amount,
            shares
        );

        return pendingTxn;
    }

    function pendingRedeemRequest(
        address owner
    ) external view override returns (IVault.UserPendingTransaction memory) {
        return userPendingTransactions[owner];
    }

    function claimableRedeemRequest(
        address owner
    ) external view override returns (uint256 shares) {
        UserPendingTransaction storage pendingTxn = userPendingTransactions[
            owner
        ];

        if (pendingTxn.requestInitiatedEpoch == currentEpochId) {
            return 0;
        }

        return
            pendingTxn.transactionType == TransactionType.WITHDRAW
                ? pendingTxn.amount
                : 0;
    }

    function redeem(
        uint256, // ignore the shares amount
        address,
        address owner
    ) public override returns (uint256 assets) {
        (assets, ) = _redeemShares(owner);
    }

    function redeem(address owner) external returns (uint256 assets) {
        return redeem(0, owner, owner);
    }

    function withdraw(
        uint256, // ignore the assets amount
        address,
        address owner
    ) public override returns (uint256 sharesAmount) {
        (, sharesAmount) = _redeemShares(owner);
    }

    function withdraw(address owner) external returns (uint256 sharesAmount) {
        return withdraw(0, owner, owner);
    }
    ///////////////////////////////
    /// WITHDRAW WORKFLOW  ENDS ///
    ///////////////////////////////

    modifier onlyInitializer() {
        require(
            msg.sender == vaultInitializer,
            "Only vaultInitializer can call this function"
        );
        _;
    }

    modifier onlyMarket() {
        require(
            msg.sender == address(market),
            "Only market can call this function"
        );
        _;
    }

    // Helpers

    function resetTransaction(address receiver) internal {
        userPendingTransactions[receiver] = UserPendingTransaction({
            amount: 0,
            transactionType: TransactionType.NULL,
            requestInitiatedEpoch: 0
        });
    }

    function _mintShares(
        address receiver
    ) internal returns (uint256 assets, uint256 sharesAmount) {
        UserPendingTransaction storage pendingTxn = userPendingTransactions[
            receiver
        ];

        if (
            pendingTxn.requestInitiatedEpoch == currentEpochId ||
            pendingTxn.requestInitiatedEpoch == 0
        ) {
            revert("Previous deposit request is not in the same epoch");
        }

        if (pendingTxn.transactionType != TransactionType.DEPOSIT) {
            revert("No deposit request to mint");
        }

        uint256 sharePrice = epochSharePrices[pendingTxn.requestInitiatedEpoch];
        sharesAmount = pendingTxn.amount.mulDiv(
            10 ** 18,
            sharePrice,
            Math.Rounding.Floor
        );

        assets = pendingTxn.amount;

        // transfer shares to receiver
        transfer(receiver, sharesAmount);

        resetTransaction(receiver);

        emit Deposit(msg.sender, receiver, assets, sharesAmount);
    }

    function _redeemShares(
        address owner
    ) internal returns (uint256 assets, uint256 sharesAmount) {
        UserPendingTransaction storage pendingTxn = userPendingTransactions[
            owner
        ];

        if (
            pendingTxn.requestInitiatedEpoch != currentEpochId ||
            pendingTxn.requestInitiatedEpoch == 0
        ) {
            revert("Previous withdraw request is not in the same epoch");
        }

        if (pendingTxn.transactionType != TransactionType.WITHDRAW) {
            revert("No withdraw request to redeem");
        }

        sharesAmount = pendingTxn.amount;
        uint256 sharePrice = epochSharePrices[pendingTxn.requestInitiatedEpoch];
        assets = sharePrice.mulDiv(sharesAmount, 10 ** 18, Math.Rounding.Floor);

        // Burn the shares
        _burn(owner, sharesAmount);

        collateralAsset.safeTransfer(owner, assets);

        pendingSharesToBurn -= sharesAmount;

        resetTransaction(owner);

        emit Withdraw(msg.sender, owner, owner, assets, sharesAmount);
    }
}<|MERGE_RESOLUTION|>--- conflicted
+++ resolved
@@ -39,7 +39,6 @@
      */
     uint256 public positionId;
 
-<<<<<<< HEAD
     /**
      * holds the user pending transactions
      */
@@ -48,13 +47,6 @@
     /**
      * holds the share price for each epoch
      */
-=======
-    address immutable vaultInitializer;
-    bool initialized;
-
-    /* new storage */
-    mapping(address => UserPendingTransaction) userPendingTransactions;
->>>>>>> 42d9377b
     mapping(uint256 => uint256) epochSharePrices;
 
     /**
@@ -66,7 +58,6 @@
      * total pending withdrawals
      */
     uint256 totalPendingWithdrawals;
-<<<<<<< HEAD
 
     /**
      * pending shares to burn
@@ -77,11 +68,6 @@
      * uninvested collateral
      */
     uint256 uninvestedCollateral;
-=======
-    uint256 pendingSharesToBurn;
-    uint256 uninvestedCollateral;
-    uint256 currentEpochId;
->>>>>>> 42d9377b
 
     constructor(
         string memory _name,
