--- conflicted
+++ resolved
@@ -22,13 +22,7 @@
     using MarketGroup for MarketGroup.Data;
 
     function submitSettlementPrice(
-<<<<<<< HEAD
         ISapienceStructs.SettlementPriceParams memory params
-=======
-        uint256 marketId,
-        address asserter, // Notice, if we are on a bridged configuration, asserter is the address of the user that deposited the bond on the other side of the bridge (UMA Side)
-        uint160 settlementSqrtPriceX96
->>>>>>> 8b685229
     ) external nonReentrant returns (bytes32) {
         MarketGroup.Data storage marketGroup = MarketGroup.load();
         Market.Data storage market = Market.loadValid(params.marketId);
@@ -50,19 +44,6 @@
             "."
         );
 
-<<<<<<< HEAD
-        market.assertionId = optimisticOracleV3.assertTruth(
-            claim,
-            params.asserter,
-            address(this),
-            address(0),
-            marketGroup.marketParams.assertionLiveness,
-            IERC20(marketGroup.marketParams.bondCurrency),
-            marketGroup.marketParams.bondAmount,
-            optimisticOracleV3.defaultIdentifier(),
-            bytes32(0)
-        );
-=======
         IERC20 bondCurrency = IERC20(marketGroup.marketParams.bondCurrency);
 
         if(marketGroup.bridgedSettlement) {
@@ -75,7 +56,7 @@
                 address(this),
                 marketId,
                 claim,
-                asserter,
+                params.asserter,
                 marketGroup.marketParams.assertionLiveness,
                 marketGroup.marketParams.bondCurrency,
                 marketGroup.marketParams.bondAmount
@@ -98,7 +79,7 @@
 
             market.assertionId = optimisticOracleV3.assertTruth(
                 claim,
-                asserter,
+                params.asserter,
                 address(this),
                 address(0),
                 marketGroup.marketParams.assertionLiveness,
@@ -108,7 +89,6 @@
                 bytes32(0)
             );
         }
->>>>>>> 8b685229
 
         marketGroup.marketIdByAssertionId[market.assertionId] = params.marketId;
 
