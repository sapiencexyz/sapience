--- conflicted
+++ resolved
@@ -11,8 +11,6 @@
 import {ILiquidityModule} from "../interfaces/ILiquidityModule.sol";
 import {Pool} from "../libraries/Pool.sol";
 import {DecimalMath} from "../libraries/DecimalMath.sol";
-<<<<<<< HEAD
-=======
 import {INonfungiblePositionManager} from "../interfaces/external/INonfungiblePositionManager.sol";
 import {Errors} from "../storage/Errors.sol";
 import {ERC721Storage} from "../storage/ERC721Storage.sol";
@@ -20,14 +18,10 @@
 import {LiquidityAmounts} from "../external/univ3/LiquidityAmounts.sol";
 import {FullMath} from "../external/univ3/FullMath.sol";
 import {Trade} from "../storage/Trade.sol";
->>>>>>> 95144a71
 
 contract LiquidityModule is ReentrancyGuardUpgradeable, ILiquidityModule {
     using Position for Position.Data;
     using Market for Market.Data;
-<<<<<<< HEAD
-    using DecimalMath for uint256;
-=======
     using MarketGroup for MarketGroup.Data;
     using DecimalMath for uint256;
 
@@ -61,7 +55,6 @@
         uint256 loanAmount0;
         uint256 loanAmount1;
     }
->>>>>>> 95144a71
 
     function createLiquidityPosition(
         ISapienceStructs.LiquidityMintParams calldata params
@@ -297,11 +290,7 @@
     }
 
     function closeLiquidityPosition(
-<<<<<<< HEAD
-        IFoilStructs.LiquidityCloseParams memory params
-=======
         ISapienceStructs.LiquidityCloseParams memory params
->>>>>>> 95144a71
     )
         external
         override
@@ -328,19 +317,11 @@
 
         DecreaseLiquidityPositionStack memory stack;
 
-<<<<<<< HEAD
-        Market.Data storage market = Market.load();
-        Position.Data storage position = Position.loadValid(params.positionId);
-        Epoch.Data storage epoch = Epoch.loadValid(position.epochId);
-
-        epoch.validateEpochNotExpired();
-=======
         MarketGroup.Data storage marketGroup = MarketGroup.load();
         Position.Data storage position = Position.loadValid(params.positionId);
         Market.Data storage market = Market.loadValid(position.marketId);
 
         market.validateMarketNotExpired();
->>>>>>> 95144a71
         position.preValidateLp();
         (
             stack.previousAmount0,
@@ -350,11 +331,7 @@
             stack.previousLiquidity,
             ,
 
-<<<<<<< HEAD
-        ) = Pool.getCurrentPositionTokenAmounts(epoch, position);
-=======
         ) = Pool.getCurrentPositionTokenAmounts(market, position);
->>>>>>> 95144a71
 
         stack.decreaseParams = INonfungiblePositionManager
             .DecreaseLiquidityParams({
@@ -370,11 +347,7 @@
             });
 
         (decreasedAmount0, decreasedAmount1) = INonfungiblePositionManager(
-<<<<<<< HEAD
-            epoch.marketParams.uniswapPositionManager
-=======
             marketGroup.marketParams.uniswapPositionManager
->>>>>>> 95144a71
         ).decreaseLiquidity(stack.decreaseParams);
 
         return
@@ -1046,24 +1019,4 @@
             eventData.deltaCollateral
         );
     }
-
-    function _emitTraderPositionModified(
-        IFoilPositionEvents.TraderPositionModifiedEventData memory eventData
-    ) internal {
-        emit IFoilPositionEvents.TraderPositionModified(
-            eventData.sender,
-            eventData.epochId,
-            eventData.positionId,
-            eventData.requiredCollateral,
-            eventData.initialPrice,
-            eventData.finalPrice,
-            eventData.tradeRatio,
-            eventData.positionCollateralAmount,
-            eventData.positionVethAmount,
-            eventData.positionVgasAmount,
-            eventData.positionBorrowedVeth,
-            eventData.positionBorrowedVgas,
-            eventData.deltaCollateral
-        );
-    }
 }