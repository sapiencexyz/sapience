// SPDX-License-Identifier: MIT
pragma solidity >=0.8.25 <0.9.0;

import "@openzeppelin/contracts-upgradeable/utils/ReentrancyGuardUpgradeable.sol";
import "../external/FeeCollectorNft.sol";
import "../interfaces/IConfigurationModule.sol";
import "../storage/Market.sol";
import "../storage/MarketGroup.sol";
import "../storage/Errors.sol";
import {ISapienceStructs} from "../interfaces/ISapienceStructs.sol";

contract ConfigurationModule is
    IConfigurationModule,
    ReentrancyGuardUpgradeable
{
    using MarketGroup for MarketGroup.Data;
    using Market for Market.Data;

    modifier onlyOwner() {
        MarketGroup.Data storage marketGroup = MarketGroup.load();
        if (marketGroup.owner == address(0)) {
            revert Errors.MarketNotInitialized();
        }
        if (msg.sender != marketGroup.owner) {
            revert Errors.OnlyOwner();
        }
        _;
    }

    function initializeMarketGroup(
        address initialOwner,
        address collateralAsset,
        address[] calldata feeCollectors,
        uint256 minTradeSize,
        bool bridgedSettlement,
        ISapienceStructs.MarketParams memory marketParams
    ) external override nonReentrant {
        address feeCollectorNFT;
        if (feeCollectors.length > 0) {
            feeCollectorNFT = address(
                new FeeCollectorNft("FeeCollectorNFT", "FCNFT")
            );
            for (uint256 i = 0; i < feeCollectors.length; i++) {
                address feeCollector = feeCollectors[i];
                FeeCollectorNft(feeCollectorNFT).mint(feeCollector);
            }
        }

        MarketGroup.createValid(
            initialOwner,
            collateralAsset,
            feeCollectorNFT,
            minTradeSize,
            bridgedSettlement,
            marketParams
        );
        emit MarketInitialized(
            initialOwner,
            collateralAsset,
            feeCollectorNFT,
            minTradeSize,
            bridgedSettlement,
            marketParams
        );
    }

    function updateMarketGroup(
        ISapienceStructs.MarketParams memory marketParams
    ) external override onlyOwner {
        MarketGroup.updateValid(marketParams);

        emit MarketUpdated(marketParams);
    }

    function createMarket(
<<<<<<< HEAD
        uint256 startTime,
        uint256 endTime,
        uint160 startingSqrtPriceX96,
        int24 baseAssetMinPriceTick,
        int24 baseAssetMaxPriceTick,
        uint256 salt,
        bytes calldata claimStatementYesOrNumeric,
        bytes calldata claimStatementNo
=======
        ISapienceStructs.MarketCreationParams memory params
>>>>>>> 2b81cb67
    ) external override nonReentrant onlyOwner returns (uint256 marketId) {
        // load the market to check if it's already created
        MarketGroup.Data storage marketGroup = MarketGroup.load();

        uint256 newMarketId = marketGroup.getNewMarketId();

        Market.createValid(
            newMarketId,
<<<<<<< HEAD
            startTime,
            endTime,
            startingSqrtPriceX96,
            baseAssetMinPriceTick,
            baseAssetMaxPriceTick,
            salt,
            claimStatementYesOrNumeric,
            claimStatementNo
        );
        emit MarketCreated(newMarketId, startTime, endTime, startingSqrtPriceX96, claimStatementYesOrNumeric, claimStatementNo);
=======
            params.startTime,
            params.endTime,
            params.startingSqrtPriceX96,
            params.baseAssetMinPriceTick,
            params.baseAssetMaxPriceTick,
            params.salt,
            params.claimStatement
        );
        emit MarketCreated(
            newMarketId,
            params.startTime,
            params.endTime,
            params.startingSqrtPriceX96,
            params.claimStatement
        );
>>>>>>> 2b81cb67

        return newMarketId;
    }

    function transferOwnership(
        address newOwner
    ) external nonReentrant onlyOwner {
        MarketGroup.Data storage marketGroup = MarketGroup.load();
        address oldOwner = marketGroup.owner;
        marketGroup.transferOwnership(newOwner);
        emit OwnershipTransferStarted(oldOwner, newOwner);
    }

    function acceptOwnership() external nonReentrant {
        MarketGroup.Data storage marketGroup = MarketGroup.load();
        address oldOwner = marketGroup.owner;
        marketGroup.acceptOwnership();
        emit OwnershipTransferred(oldOwner, msg.sender);
    }

    function pendingOwner() external view returns (address) {
        MarketGroup.Data storage marketGroup = MarketGroup.load();
        return marketGroup.pendingOwner;
    }

    function owner() external view returns (address) {
        MarketGroup.Data storage marketGroup = MarketGroup.load();
        return marketGroup.owner;
    }
}<|MERGE_RESOLUTION|>--- conflicted
+++ resolved
@@ -73,18 +73,7 @@
     }
 
     function createMarket(
-<<<<<<< HEAD
-        uint256 startTime,
-        uint256 endTime,
-        uint160 startingSqrtPriceX96,
-        int24 baseAssetMinPriceTick,
-        int24 baseAssetMaxPriceTick,
-        uint256 salt,
-        bytes calldata claimStatementYesOrNumeric,
-        bytes calldata claimStatementNo
-=======
         ISapienceStructs.MarketCreationParams memory params
->>>>>>> 2b81cb67
     ) external override nonReentrant onlyOwner returns (uint256 marketId) {
         // load the market to check if it's already created
         MarketGroup.Data storage marketGroup = MarketGroup.load();
@@ -93,7 +82,6 @@
 
         Market.createValid(
             newMarketId,
-<<<<<<< HEAD
             startTime,
             endTime,
             startingSqrtPriceX96,
@@ -104,23 +92,6 @@
             claimStatementNo
         );
         emit MarketCreated(newMarketId, startTime, endTime, startingSqrtPriceX96, claimStatementYesOrNumeric, claimStatementNo);
-=======
-            params.startTime,
-            params.endTime,
-            params.startingSqrtPriceX96,
-            params.baseAssetMinPriceTick,
-            params.baseAssetMaxPriceTick,
-            params.salt,
-            params.claimStatement
-        );
-        emit MarketCreated(
-            newMarketId,
-            params.startTime,
-            params.endTime,
-            params.startingSqrtPriceX96,
-            params.claimStatement
-        );
->>>>>>> 2b81cb67
 
         return newMarketId;
     }
