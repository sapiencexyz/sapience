--- conflicted
+++ resolved
@@ -312,11 +312,7 @@
         market.validateNotSettled();
 
         Position.Data memory position;
-<<<<<<< HEAD
-        position.epochId = epochId;
-=======
         position.marketId = marketId;
->>>>>>> 95144a71
 
         Trade.QuoteOrTradeInputParams memory inputParams = Trade
             .QuoteOrTradeInputParams({
@@ -331,11 +327,7 @@
             inputParams
         );
 
-<<<<<<< HEAD
-        epoch.validatePriceInRange(outputParams.sqrtPriceX96After);
-=======
         market.validatePriceInRange(outputParams.sqrtPriceX96After);
->>>>>>> 95144a71
         price18DigitsAfter = DecimalPrice.sqrtRatioX96ToPrice(
             outputParams.sqrtPriceX96After
         );
@@ -395,11 +387,7 @@
             inputParams
         );
 
-<<<<<<< HEAD
-        epoch.validatePriceInRange(outputParams.sqrtPriceX96After);
-=======
         market.validatePriceInRange(outputParams.sqrtPriceX96After);
->>>>>>> 95144a71
         price18DigitsAfter = DecimalPrice.sqrtRatioX96ToPrice(
             outputParams.sqrtPriceX96After
         );
