--- conflicted
+++ resolved
@@ -28,18 +28,6 @@
     }
 
     struct Data {
-<<<<<<< HEAD
-        address owner;
-        address pendingOwner;
-        IResolutionCallback callbackRecipient;
-        IERC20 collateralAsset;
-        IERC721 feeCollectorNFT;
-        uint256 lastEpochId;
-        IFoilStructs.MarketParams marketParams;
-        mapping(bytes32 => uint256) epochIdByAssertionId;
-        uint256 minTradeSize;
-        bool isBridgeEnabled;
-=======
         uint256 startTime;
         uint256 endTime;
         int24 baseAssetMinPriceTick;
@@ -60,7 +48,6 @@
         uint256 feeRateD18;
         uint256 id;
         bytes claimStatement;
->>>>>>> 95144a71
     }
 
     function load(uint256 id) internal pure returns (Data storage market) {
