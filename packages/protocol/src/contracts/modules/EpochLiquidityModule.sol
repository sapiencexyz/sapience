// SPDX-License-Identifier: MIT
pragma solidity >=0.8.25 <0.9.0;

import "../../synthetix/interfaces/IERC721Receiver.sol";
import "../storage/ERC721Storage.sol";
import {TickMath} from "../external/univ3/TickMath.sol";
import "../storage/ERC721EnumerableStorage.sol";
import "@openzeppelin/contracts/utils/ReentrancyGuard.sol";
import "../storage/FAccount.sol";
import "../storage/Market.sol";
import "../storage/Epoch.sol";
import "../storage/Errors.sol";
import {IFoilStructs} from "../interfaces/IFoilStructs.sol";
import {IEpochLiquidityModule} from "../interfaces/IEpochLiquidityModule.sol";

import "forge-std/console2.sol";

contract EpochLiquidityModule is
    ReentrancyGuard,
    IERC721Receiver,
    IEpochLiquidityModule
{
    using Market for Market.Data;
    using FAccount for FAccount.Data;
    using Epoch for Epoch.Data;

    function createLiquidityPosition(
        IFoilStructs.LiquidityPositionParams memory params
    )
        external
        override
        returns (
            uint256 tokenId,
            uint128 liquidity,
            uint256 addedAmount0,
            uint256 addedAmount1
        )
    {
        tokenId = ERC721EnumerableStorage.totalSupply() + 1;
        FAccount.Data storage account = FAccount.createValid(tokenId);
        ERC721Storage._mint(msg.sender, tokenId);

        Market.Data storage market = Market.load();
        Epoch.Data storage epoch = Epoch.load(params.epochId);

        account.updateCollateral(
            market.collateralAsset,
            params.collateralAmount
        );

        INonfungiblePositionManager.MintParams
            memory mintParams = INonfungiblePositionManager.MintParams({
                token0: address(epoch.gasToken),
                token1: address(epoch.ethToken),
                fee: epoch.params.feeRate,
                tickLower: params.lowerTick,
                tickUpper: params.upperTick,
                amount0Desired: params.amountTokenA,
                amount1Desired: params.amountTokenB,
                amount0Min: 0,
                amount1Min: 0,
                recipient: address(this),
                deadline: block.timestamp
            });

        (tokenId, liquidity, addedAmount0, addedAmount1) = market
            .uniswapPositionManager
            .mint(mintParams);

        account.updateLoan(
            tokenId,
            params.collateralAmount,
            addedAmount0,
            addedAmount1
        );

        epoch.validateProvidedLiquidity(
            params.collateralAmount,
            liquidity,
            params.lowerTick,
            params.upperTick
        );

        // emit event
        emit LiquidityPositionCreated(
            tokenId,
            liquidity,
            addedAmount0,
            addedAmount1
        );
    }

    function onERC721Received(
        address operator,
        address,
        uint256 tokenId,
        bytes calldata
    ) external override returns (bytes4) {
        // get position information

        console2.log("onERC721Received", tokenId);

        return this.onERC721Received.selector;
    }

    function collectFees(
        uint256 epochId,
        uint256 tokenId
    ) external override returns (uint256 amount0, uint256 amount1) {
        Market.Data storage market = Market.load();
        Epoch.Data storage epoch = Epoch.load(epochId);

        // TODO: verify msg sender is owner of this tokenId

        INonfungiblePositionManager.CollectParams
            memory params = INonfungiblePositionManager.CollectParams({
                tokenId: tokenId,
                recipient: address(this),
                amount0Max: type(uint128).max,
                amount1Max: type(uint128).max
            });

        (amount0, amount1) = market.uniswapPositionManager.collect(params);

        // transfer the collateral to the account (virtual tokens)
        // use current price to determine collateral amount

        // TODO: emit event
    }

<<<<<<< HEAD
    function getPosition(
        uint256 positionId
    )
        external
        view
        returns (
            uint96 nonce,
            address operator,
            address token0,
            address token1,
            uint24 fee,
            int24 tickLower,
            int24 tickUpper,
            uint128 liquidity,
            uint256 feeGrowthInside0LastX128,
            uint256 feeGrowthInside1LastX128,
            uint128 tokensOwed0,
            uint128 tokensOwed1
        )
    {
        Market.Data storage market = Market.load();
        return market.uniswapPositionManager.positions(positionId);
    }

    function updateLiquidityPosition(
        uint256 epochId,
        uint256 tokenId,
        uint256 collateral,
=======
    function decreaseLiquidityPosition(
        uint256 accountId,
        uint256 collateralAmount,
>>>>>>> 7f224c0c
        uint128 liquidity,
        uint256 minGasAmount,
        uint256 minEthAmount
    ) external override returns (uint256 amount0, uint256 amount1) {
        Market.Data storage market = Market.load();
<<<<<<< HEAD
        Epoch.Data storage epoch = Epoch.load(epochId);
=======
        FAccount.Data storage account = FAccount.load(accountId);

        (, , , , , int24 lowerTick, int24 upperTick, , , , , ) = market
            .uniswapPositionManager
            .positions(account.tokenId);

        account.updateCollateral(market.collateralAsset, collateralAmount);
>>>>>>> 7f224c0c

        INonfungiblePositionManager.DecreaseLiquidityParams
            memory decreaseParams = INonfungiblePositionManager
                .DecreaseLiquidityParams({
                    tokenId: account.tokenId,
                    liquidity: liquidity,
                    amount0Min: 0,
                    amount1Min: 0,
                    deadline: block.timestamp
                });

        (amount0, amount1) = market.uniswapPositionManager.decreaseLiquidity(
            decreaseParams
        );

        account.updateLoan(account.tokenId, collateralAmount, amount0, amount1);
        Epoch.load().validateProvidedLiquidity(
            collateralAmount,
            liquidity,
            lowerTick,
            upperTick
        );

        emit LiquidityPositionDecreased(account.tokenId, amount0, amount1);

        // transfer or remove collateral
    }

    function increaseLiquidityPosition(
        uint256 accountId,
        uint256 collateralAmount,
        uint256 gasTokenAmount,
        uint256 ethTokenAmount,
        uint256 minGasAmount,
        uint256 minEthAmount
    ) external returns (uint128 liquidity, uint256 amount0, uint256 amount1) {
        Market.Data storage market = Market.load();
        FAccount.Data storage account = FAccount.load(accountId);

        (, , , , , int24 lowerTick, int24 upperTick, , , , , ) = market
            .uniswapPositionManager
            .positions(account.tokenId);

        account.updateCollateral(market.collateralAsset, collateralAmount);

        INonfungiblePositionManager.IncreaseLiquidityParams
            memory increaseParams = INonfungiblePositionManager
                .IncreaseLiquidityParams({
                    tokenId: account.tokenId,
                    amount0Desired: gasTokenAmount,
                    amount1Desired: ethTokenAmount,
                    amount0Min: minGasAmount,
                    amount1Min: minEthAmount,
                    deadline: block.timestamp
                });

        (liquidity, amount0, amount1) = market
            .uniswapPositionManager
            .increaseLiquidity(increaseParams);

        account.updateLoan(account.tokenId, collateralAmount, amount0, amount1);
        Epoch.load().validateProvidedLiquidity(
            collateralAmount,
            liquidity,
            lowerTick,
            upperTick
        );

        emit LiquidityPositionIncreased(
            account.tokenId,
            liquidity,
            amount0,
            amount1
        );
    }

    function getTokenAmounts(
        uint256 collateralAmount,
        uint160 sqrtPriceX96,
        uint160 sqrtPriceAX96,
        uint160 sqrtPriceBX96
    )
        external
        view
        override
        returns (uint256 amount0, uint256 amount1, uint128 liquidity)
    {
        // calculate for unit
        uint128 unitLiquidity = LiquidityAmounts.getLiquidityForAmounts(
            sqrtPriceX96,
            sqrtPriceAX96,
            sqrtPriceBX96,
            1e18,
            1e18
        );

        (
            uint256 requiredCollateral,
            uint256 unitAmount0,
            uint256 uintAmount1
        ) = Epoch.load().requiredCollateralForLiquidity(
                unitLiquidity,
                sqrtPriceX96,
                sqrtPriceAX96,
                sqrtPriceBX96
            );

        // scale up for fractional collateral ratio
        uint256 collateralRatio = FullMath.mulDiv(
            collateralAmount,
            1e18, // Create MathUtil and use UNIT
            requiredCollateral
        );

        // scale up liquidity by collateral amount
        return (
            FullMath.mulDiv(unitAmount0, collateralRatio, 1e18),
            FullMath.mulDiv(uintAmount1, collateralRatio, 1e18),
            uint128(unitLiquidity * collateralRatio) / 1e18
        );
    }

    function getPosition(
        uint256 accountId
    )
        external
        view
        override
        returns (
            uint256 tokenId,
            uint256 collateralAmount,
            uint256 borrowedGwei,
            uint256 borrowedGas
        )
    {
        FAccount.Data storage account = FAccount.load(accountId);
        return (
            account.tokenId,
            account.collateralAmount,
            account.borrowedGwei,
            account.borrowedGas
        );
    }
}<|MERGE_RESOLUTION|>--- conflicted
+++ resolved
@@ -128,7 +128,6 @@
         // TODO: emit event
     }
 
-<<<<<<< HEAD
     function getPosition(
         uint256 positionId
     )
@@ -157,19 +156,12 @@
         uint256 epochId,
         uint256 tokenId,
         uint256 collateral,
-=======
-    function decreaseLiquidityPosition(
-        uint256 accountId,
-        uint256 collateralAmount,
->>>>>>> 7f224c0c
         uint128 liquidity,
         uint256 minGasAmount,
         uint256 minEthAmount
     ) external override returns (uint256 amount0, uint256 amount1) {
         Market.Data storage market = Market.load();
-<<<<<<< HEAD
         Epoch.Data storage epoch = Epoch.load(epochId);
-=======
         FAccount.Data storage account = FAccount.load(accountId);
 
         (, , , , , int24 lowerTick, int24 upperTick, , , , , ) = market
@@ -177,7 +169,6 @@
             .positions(account.tokenId);
 
         account.updateCollateral(market.collateralAsset, collateralAmount);
->>>>>>> 7f224c0c
 
         INonfungiblePositionManager.DecreaseLiquidityParams
             memory decreaseParams = INonfungiblePositionManager
