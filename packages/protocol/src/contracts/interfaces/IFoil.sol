// SPDX-License-Identifier: MIT
pragma solidity >=0.8.2 <0.9.0;

import "./IFoilStructs.sol";
import "../storage/Position.sol";
import "../storage/FAccount.sol";
import "./IEpochLiquidityModule.sol";

<<<<<<< HEAD
interface IFoil {
    function getEpoch(
        uint256 startTime
    ) external view returns (address pool, address ethToken, address gasToken);
=======
interface IFoil is IEpochLiquidityModule {
    function getEpoch()
        external
        view
        returns (address pool, address ethToken, address gasToken);
>>>>>>> 7f224c0c

    // function getPosition(
    //     uint256 accountId
    // ) external view returns (uint256 tokenAmount0, uint256 tokenAmount1);

    function createTraderPosition(
        uint256 epochId,
        uint256 collateral,
        int256 tokenAmount,
        int256 tokenAmountLimit
    ) external returns (uint256 tokenId);

    function modifyTraderPosition(
        uint256 epochId,
        uint256 tokenId,
        uint256 collateral,
        int256 tokenAmount,
        int256 tokenAmountLimit
    ) external;

    function swapTokens(
        uint256 amountInVEth,
        uint256 amountInVGas
    ) external returns (uint256 amountOutVEth, uint256 amountOutVGas);

<<<<<<< HEAD
    function updateLiquidityPosition(
        uint256 epochId,
        uint256 tokenId,
        uint256 collateral,
        uint128 liquidityRatio
    ) external payable returns (uint256 amount0, uint256 amount1);

    function collectFees(
        uint256 tokenId
    ) external returns (uint256 amount0, uint256 amount1);

    function getPosition(
        uint256 positionId
    )
        external
        view
        returns (
            uint96 nonce,
            address operator,
            address token0,
            address token1,
            uint24 fee,
            int24 tickLower,
            int24 tickUpper,
            uint128 liquidity,
            uint256 feeGrowthInside0LastX128,
            uint256 feeGrowthInside1LastX128,
            uint128 tokensOwed0,
            uint128 tokensOwed1
        );

=======
>>>>>>> 7f224c0c
    function fakeSettle(uint256 settlementPrice) external;

    function getPositionData(
        uint256 accountId
    ) external view returns (Position.Data memory);

    function getAccountData(
        uint256 accountId
    ) external view returns (FAccount.Data memory);

    function getTokenAmounts(
        uint256 collateralAmountETH, // in ETH terms (18 decimals)
        int24 tickLower,
        int24 tickUpper,
        uint160 sqrtPriceX96
    ) external pure returns (uint256 amountGWEI, uint256 amountGAS);

    function getReferencePrice(
        uint256 epochId
    ) external view returns (uint256 price);
}<|MERGE_RESOLUTION|>--- conflicted
+++ resolved
@@ -6,18 +6,10 @@
 import "../storage/FAccount.sol";
 import "./IEpochLiquidityModule.sol";
 
-<<<<<<< HEAD
-interface IFoil {
+interface IFoil is IEpochLiquidityModule {
     function getEpoch(
-        uint256 startTime
+            uint256 epochId
     ) external view returns (address pool, address ethToken, address gasToken);
-=======
-interface IFoil is IEpochLiquidityModule {
-    function getEpoch()
-        external
-        view
-        returns (address pool, address ethToken, address gasToken);
->>>>>>> 7f224c0c
 
     // function getPosition(
     //     uint256 accountId
@@ -43,40 +35,6 @@
         uint256 amountInVGas
     ) external returns (uint256 amountOutVEth, uint256 amountOutVGas);
 
-<<<<<<< HEAD
-    function updateLiquidityPosition(
-        uint256 epochId,
-        uint256 tokenId,
-        uint256 collateral,
-        uint128 liquidityRatio
-    ) external payable returns (uint256 amount0, uint256 amount1);
-
-    function collectFees(
-        uint256 tokenId
-    ) external returns (uint256 amount0, uint256 amount1);
-
-    function getPosition(
-        uint256 positionId
-    )
-        external
-        view
-        returns (
-            uint96 nonce,
-            address operator,
-            address token0,
-            address token1,
-            uint24 fee,
-            int24 tickLower,
-            int24 tickUpper,
-            uint128 liquidity,
-            uint256 feeGrowthInside0LastX128,
-            uint256 feeGrowthInside1LastX128,
-            uint128 tokensOwed0,
-            uint128 tokensOwed1
-        );
-
-=======
->>>>>>> 7f224c0c
     function fakeSettle(uint256 settlementPrice) external;
 
     function getPositionData(
