--- conflicted
+++ resolved
@@ -23,21 +23,11 @@
     price: ResourcePriceWithResource
   ) => {
     const feePaid =
-<<<<<<< HEAD
-      (prevCandle && prevCandle.sumFeePaid
-        ? BigInt(prevCandle.sumFeePaid.toString())
-        : BigInt(0)) + BigInt(price.feePaid.toString());
-    const used =
-      (prevCandle && prevCandle.sumUsed
-        ? BigInt(prevCandle.sumUsed.toString())
-        : BigInt(0)) + BigInt(price.used.toString());
-=======
       (prevCandle ? BigInt(prevCandle.sumFeePaid) : BigInt(0)) +
       BigInt(price.feePaid);
     const used =
       (prevCandle ? BigInt(prevCandle.sumUsed) : BigInt(0)) +
       BigInt(price.used);
->>>>>>> 07173740
     const avg = used > 0 ? feePaid / used : 0;
     return { feePaid, used, avg };
   };
