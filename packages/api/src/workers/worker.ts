--- conflicted
+++ resolved
@@ -106,24 +106,15 @@
       continue;
     }
 
-<<<<<<< HEAD
     if (resourceInfo.priceIndexer) {
       // Then start watching for new blocks
       jobs.push(
         createResilientProcess(
           () => resourceInfo.priceIndexer.watchBlocksForResource(resource),
-          `watchBlocksForResource-${resourceInfo.name}`
+          `watchBlocksForResource-${resourceSlug}`
         )()
       );
     }
-=======
-    jobs.push(
-      createResilientProcess(() => {
-        return indexer.watchBlocksForResource(resource) as Promise<void>;
-      }, `watchBlocksForResource-${resourceSlug}`)()
-    );
->>>>>>> 30a175ea
-  }
 
   await Promise.all(jobs);
 }
