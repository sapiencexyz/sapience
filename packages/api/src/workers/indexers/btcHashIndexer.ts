--- conflicted
+++ resolved
@@ -20,15 +20,14 @@
   difficulty: bigint;
 }
 
-<<<<<<< HEAD
 interface Resource {
   id: number;
   slug: string;
-=======
+}
+
 interface HashrateData {
   timestamp: number;
   avgHashrate: string;
->>>>>>> ae807ace
 }
 
 class BlockDeque {
