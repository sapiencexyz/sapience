--- conflicted
+++ resolved
@@ -537,7 +537,6 @@
       throw new Error('Failed to fetch market candles');
     }
   }
-<<<<<<< HEAD
 
   // For retrieving the exact settlement price
   @Query(() => IndexPriceType, { nullable: true })
@@ -583,7 +582,4 @@
       throw new Error('Failed to fetch index price at time');
     }
   }
-} 
-=======
-}
->>>>>>> 60b608c7
+} 