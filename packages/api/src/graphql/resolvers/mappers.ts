--- conflicted
+++ resolved
@@ -32,7 +32,6 @@
   }
 };
 
-<<<<<<< HEAD
 export const mapMarketGroupToType = (
   marketGroup: MarketGroup
 ): MarketGroupType => ({
@@ -53,33 +52,12 @@
   deployTxnBlockNumber: marketGroup.deployTxnBlockNumber,
   owner: marketGroup.owner?.toLowerCase() || null,
   collateralAsset: marketGroup.collateralAsset,
+  collateralDecimals: market.collateralDecimals,
   question: marketGroup.question,
   claimStatement: hexToString(marketGroup.marketParams?.claimStatement),
   baseTokenName: marketGroup.baseTokenName,
   quoteTokenName: marketGroup.quoteTokenName,
   optionNames: marketGroup.optionNames,
-=======
-export const mapMarketToType = (market: Market): MarketType => ({
-  id: market.id,
-  address: market.address?.toLowerCase(),
-  vaultAddress: market.vaultAddress,
-  chainId: market.chainId,
-  isYin: market.isYin,
-  isCumulative: market.isCumulative,
-  epochs: market.epochs?.map(mapEpochToType) || [],
-  resource: market.resource ? mapResourceToType(market.resource) : null,
-  category: market.category ? mapCategoryToType(market.category) : null,
-  deployTimestamp: market.deployTimestamp,
-  deployTxnBlockNumber: market.deployTxnBlockNumber,
-  owner: market.owner?.toLowerCase() || null,
-  collateralAsset: market.collateralAsset,
-  collateralDecimals: market.collateralDecimals,
-  question: market.question,
-  claimStatement: hexToString(market.marketParams?.claimStatement),
-  baseTokenName: market.baseTokenName,
-  quoteTokenName: market.quoteTokenName,
-  optionNames: market.optionNames,
->>>>>>> 8b7cb571
 });
 
 export const mapResourceToType = (resource: Resource): ResourceType => ({
