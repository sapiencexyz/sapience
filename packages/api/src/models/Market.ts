--- conflicted
+++ resolved
@@ -50,7 +50,7 @@
   @Column(() => MarketParams)
   marketParams: MarketParams;
 
-<<<<<<< HEAD
+  // TODO REVIEW (MERGE CONFLICT)
   @Column({
     type: 'numeric',
     precision: NUMERIC_PRECISION,
@@ -58,13 +58,13 @@
     nullable: true,
   })
   settlementPriceD18: string | null;
-=======
+
   @Column({ type: 'integer', nullable: true })
   collateralDecimals: number | null;
 
   @Column({ type: 'text', nullable: true })
   question: string | null;
->>>>>>> 8b7cb571
+  // TODO REVIEW (MERGE CONFLICT)
 
   @Column({
     type: 'boolean',
