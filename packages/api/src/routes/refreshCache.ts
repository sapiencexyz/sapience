--- conflicted
+++ resolved
@@ -1,14 +1,8 @@
 import { Router, Request, Response } from 'express';
 import { handleAsyncErrors } from '../helpers/handleAsyncErrors';
 import { isValidWalletSignature } from '../middleware';
-<<<<<<< HEAD
-import { ResourcePerformanceManager } from 'src/performance/resourcePerformanceManager';
-import prisma from '../db';
-import { CandleCacheReBuilder } from 'src/candle-cache/candleCacheReBuilder';
-=======
 import { CandleCacheProcessManager } from 'src/candle-cache/candleCacheProcessManager';
 import { CandleCacheStatusManager } from 'src/candle-cache/candleCacheStatusManager';
->>>>>>> ae807ace
 
 const router = Router();
 
@@ -37,14 +31,6 @@
     }
 
     try {
-<<<<<<< HEAD
-      console.log('Starting Cache Refresh');
-      const resources = await prisma.resource.findMany();
-      const resourcePerformanceManager =
-        ResourcePerformanceManager.getInstance();
-      if (hardInitialize && hardInitialize.toLowerCase() === 'true') {
-        await resourcePerformanceManager.hardRefreshAllResources(resources);
-=======
       console.log('Starting Candle Cache Refresh');
 
       const processManager = CandleCacheProcessManager.getInstance();
@@ -53,7 +39,6 @@
       if (result.success) {
         console.log('Candle Cache Refresh Process Started');
         res.json({ success: true, message: result.message });
->>>>>>> ae807ace
       } else {
         res.status(400).json({ success: false, error: result.message });
       }
