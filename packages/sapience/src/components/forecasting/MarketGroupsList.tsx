--- conflicted
+++ resolved
@@ -6,17 +6,10 @@
   Sheet,
   SheetContent,
   SheetTrigger,
-<<<<<<< HEAD
-} from '@foil/ui/components/ui/sheet';
-import { Skeleton } from '@foil/ui/components/ui/skeleton';
-import { useIsMobile } from '@foil/ui/hooks/use-mobile';
-import { type MarketType as GraphQLMarketType } from '@foil/ui/types';
-=======
 } from '@sapience/ui/components/ui/sheet';
 import { Skeleton } from '@sapience/ui/components/ui/skeleton';
 import { useIsMobile } from '@sapience/ui/hooks/use-mobile';
 import { type MarketType as GraphQLMarketType } from '@sapience/ui/types/graphql';
->>>>>>> fb0de164
 import { format } from 'date-fns';
 import { motion, AnimatePresence } from 'framer-motion';
 import {
