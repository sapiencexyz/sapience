--- conflicted
+++ resolved
@@ -1,10 +1,6 @@
 'use client';
 
-<<<<<<< HEAD
-import type { MarketGroupType } from '@foil/ui/types';
-=======
-import type { MarketGroupType } from '@sapience/ui/types/graphql';
->>>>>>> fb0de164
+import type { MarketGroup as MarketGroupType } from '@sapience/ui/types/graphql';
 import { useMemo, useState } from 'react'; // <-- Import useMemo and useState
 import {
   CartesianGrid,
