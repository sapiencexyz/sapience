--- conflicted
+++ resolved
@@ -130,19 +130,12 @@
                     }
                   )}
                 >
-<<<<<<< HEAD
-                  {flexRender(
-                    header.column.columnDef.header,
-                    header.getContext()
-                  ) as React.ReactNode}
-=======
                   <>
                     {flexRender(
                       header.column.columnDef.header,
                       header.getContext()
                     )}
                   </>
->>>>>>> fb0de164
                 </TableHead>
               ))}
             </TableRow>
@@ -163,16 +156,12 @@
                       'text-right': cell.column.id === 'totalPnL',
                     })}
                   >
-<<<<<<< HEAD
-                    {flexRender(cell.column.columnDef.cell, cell.getContext()) as React.ReactNode}
-=======
                     <>
                       {flexRender(
                         cell.column.columnDef.cell,
                         cell.getContext()
                       )}
                     </>
->>>>>>> fb0de164
                   </TableCell>
                 ))}
               </TableRow>
