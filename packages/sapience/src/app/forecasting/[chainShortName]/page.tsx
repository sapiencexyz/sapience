--- conflicted
+++ resolved
@@ -5,16 +5,11 @@
   DialogContent,
   DialogHeader,
   DialogTitle,
-<<<<<<< HEAD
-} from '@foil/ui/components/ui/dialog';
+} from '@sapience/ui/components/ui/dialog';
 import type {
   MarketGroup as MarketGroupType,
   Market as MarketType,
-} from '@foil/ui/types/graphql';
-=======
-} from '@sapience/ui/components/ui/dialog';
-import type { MarketGroupType, MarketType } from '@sapience/ui/types';
->>>>>>> fb0de164
+} from '@sapience/ui/types/graphql';
 import { ChevronRight } from 'lucide-react';
 import dynamic from 'next/dynamic';
 import Link from 'next/link';
