--- conflicted
+++ resolved
@@ -25,32 +25,13 @@
   }
 `;
 
-<<<<<<< HEAD
-  useEffect(() => {
-    const fetchStEthPerToken = async () => {
-      setIsLoading(true);
-      try {
-        const data = await foilApi.get(
-          `/getStEthPerTokenAtTimestamp?chainId=${market.chainId}&endTime=${epoch.endTimestamp}`
-        );
-        setStEthPerToken(Number(formatEther(BigInt(data.stEthPerToken))));
-      } catch (error) {
-        console.error('Error fetching stEthPerToken:', error);
-      } finally {
-        setIsLoading(false);
-=======
 export function useSettlementPrice(market: Market, epoch: Epoch) {
   const { data: stEthPerToken = 0, isLoading: isStEthLoading } = useQuery({
     queryKey: ['stEthPerToken', market.chainId, epoch.endTimestamp],
     queryFn: async () => {
-      const response = await fetch(
-        `${API_BASE_URL}/getStEthPerTokenAtTimestamp?chainId=${market.chainId}&endTime=${epoch.endTimestamp}`
+      const data = await foilApi.get(
+        `/getStEthPerTokenAtTimestamp?chainId=${market.chainId}&endTime=${epoch.endTimestamp}`
       );
-      if (!response.ok) {
-        throw new Error('Failed to fetch stEthPerToken');
->>>>>>> 650db965
-      }
-      const data = await response.json();
       return Number(formatEther(BigInt(data.stEthPerToken)));
     },
     enabled: !!market.chainId && !!epoch.endTimestamp,
@@ -64,41 +45,22 @@
       epoch.endTimestamp,
     ],
     queryFn: async () => {
-<<<<<<< HEAD
-      const data = await foilApi.get(
-        `/prices/index/latest?contractId=${market.chainId}:${market.address}&epochId=${epoch.epochId}`
-      );
-      return Number(gweiToEther(BigInt(data.price)));
-=======
-      const response = await fetch(`${API_BASE_URL}/graphql`, {
-        method: 'POST',
-        headers: {
-          'Content-Type': 'application/json',
+      const data = await foilApi.post('/graphql', {
+        query: print(INDEX_PRICE_QUERY),
+        variables: {
+          address: market.address,
+          chainId: market.chainId,
+          epochId: epoch.epochId.toString(),
+          timestamp: epoch.endTimestamp,
         },
-        body: JSON.stringify({
-          query: print(INDEX_PRICE_QUERY),
-          variables: {
-            address: market.address,
-            chainId: market.chainId,
-            epochId: epoch.epochId.toString(),
-            timestamp: epoch.endTimestamp,
-          },
-        }),
       });
 
-      if (!response.ok) {
-        throw new Error('Network response was not ok');
-      }
-
-      const { data } = await response.json();
       const price = data.indexPriceAtTime;
-
       if (!price) {
         throw new Error('No index price data found');
       }
 
       return Number(gweiToEther(BigInt(price.close)));
->>>>>>> 650db965
     },
     enabled: epoch.epochId !== 0 && !!market && !!epoch.endTimestamp,
   });
