import { QuestionOutlineIcon } from '@chakra-ui/icons';
import {
  Flex,
  Box,
  useRadio,
  useRadioGroup,
  Button,
  Text,
  useToast,
  Tooltip,
} from '@chakra-ui/react';
import { useState, useEffect, useContext } from 'react';
import type { AbiFunction, WriteContractErrorType } from 'viem';
import { formatUnits, parseUnits } from 'viem';
import {
  useWaitForTransactionReceipt,
  useWriteContract,
  useAccount,
  useReadContract,
  useSimulateContract,
} from 'wagmi';

import erc20ABI from '../../erc20abi.json';
import {
  calculateCollateralDeltaLimit,
  formatBalance,
  getMinResultBalance,
} from '../../util/tradeUtil';
import { useLoading } from '~/lib/context/LoadingContext';
import { MarketContext } from '~/lib/context/MarketProvider';
import { useTokenIdsOfOwner } from '~/lib/hooks/useTokenIdsOfOwner';
import type { FoilPosition } from '~/lib/interfaces/interfaces';
import { renderContractErrorToast, renderToast } from '~/lib/util/util';

import PositionSelector from './positionSelector';
import SizeInput from './sizeInput';
import SlippageTolerance from './slippageTolerance';

const tradeOptions = ['Long', 'Short'];

function RadioCard(props: any) {
  const { getInputProps, getRadioProps } = useRadio(props);

  const input = getInputProps();
  const checkbox = getRadioProps();

  return (
    <Box flex="1" as="label">
      <input {...input} />
      <Box
        {...checkbox}
        textAlign="center"
        cursor="pointer"
        borderWidth="1px"
        borderRadius="md"
        boxShadow="md"
        fontWeight={700}
        _hover={{
          bg: 'gray.100',
        }}
        _checked={{
          cursor: 'normal',
          bg: 'gray.800',
          color: 'white',
          borderColor: 'gray.800',
          boxShadow: 'none',
        }}
        _focus={{
          boxShadow: 'outline',
        }}
        p={2}
      >
        {props.children}
      </Box>
    </Box>
  );
}

export default function TraderPosition({}) {
  const [nftId, setNftId] = useState(0);
  const [size, setSize] = useState<number>(0);
  const [option, setOption] = useState<'Long' | 'Short'>('Long');
  const [slippage, setSlippage] = useState<number>(0.5);
  const [pendingTxn, setPendingTxn] = useState(false);
  const [collateralDelta, setCollateralDelta] = useState<bigint>(BigInt(0));

  const account = useAccount();
  const { isConnected, address } = account;
  const { tokenIds, refetch: refetchTokens } = useTokenIdsOfOwner(
    address as `0x${string}`
  );
  const { setIsLoading } = useLoading();
  const isEdit = nftId > 0;

  const {
    collateralAsset,
    collateralAssetTicker,
    collateralAssetDecimals,
    epoch,
    foilData,
    chainId,
    pool,
  } = useContext(MarketContext);

  const refPrice = pool?.token0Price.toSignificant(3);

  const { getRootProps, getRadioProps } = useRadioGroup({
    name: 'positionType',
    defaultValue: 'Long',
    onChange: (value) => setOption(value as 'Long' | 'Short'),
    value: option,
  });
  const group = getRootProps();
  const toast = useToast();

  const isLong = option === 'Long';

  // position data
  const { data: positionData, refetch: refetchPositionData } = useReadContract({
    abi: foilData.abi,
    address: foilData.address as `0x${string}`,
    functionName: 'getPosition',
    args: [nftId],
    query: {
      enabled: isEdit,
    },
  }) as { data: FoilPosition; refetch: any; isRefetching: boolean };

  // Collateral balance for current address/account
  const { data: collateralBalance } = useReadContract({
    abi: erc20ABI,
    address: collateralAsset as `0x${string}`,
    functionName: 'balanceOf',
    args: [address],
    chainId,
  });

  // Allowance check
  const { data: allowance, refetch: refetchAllowance } = useReadContract({
    abi: erc20ABI,
    address: collateralAsset as `0x${string}`,
    functionName: 'allowance',
    args: [address, foilData.address],
    chainId,
  });

  // Quote functions
  const quoteCreatePositionResult = useSimulateContract({
    abi: foilData.abi,
    address: foilData.address as `0x${string}`,
    functionName: 'quoteCreateTraderPosition',
    args: [
      epoch,
      parseUnits(size.toString(), collateralAssetDecimals) *
        (isLong ? BigInt(1) : BigInt(-1)),
    ],
    chainId,
    query: { enabled: !isEdit && size !== 0 },
  });

  const quoteModifyPositionResult = useSimulateContract({
    abi: foilData.abi,
    address: foilData.address as `0x${string}`,
    functionName: 'quoteModifyTraderPosition',
    args: [
      nftId,
      parseUnits(size.toString(), collateralAssetDecimals) *
        (isLong ? BigInt(1) : BigInt(-1)),
    ],
    chainId,
    query: { enabled: isEdit },
  });

  // Write contract hooks
  const { data: hash, writeContract } = useWriteContract({
    mutation: {
      onError: (error) => {
        renderContractErrorToast(
          error as WriteContractErrorType,
          toast,
          `There was an issue creating/updating your position.`
        );
        resetAfterError();
      },
      onSuccess: () => {
        renderToast(
          toast,
          'Transaction submitted. Waiting for confirmation...',
          'info'
        );
      },
    },
  });

  const { data: approveHash, writeContract: approveWrite } = useWriteContract({
    mutation: {
      onError: (error) => {
        renderContractErrorToast(
          error as WriteContractErrorType,
          toast,
          'Failed to approve'
        );
        resetAfterError();
      },
      onSuccess: () => {
        renderToast(
          toast,
          'Approval transaction submitted. Waiting for confirmation...',
          'info'
        );
      },
    },
  });

  const { isSuccess: isConfirmed } = useWaitForTransactionReceipt({ hash });
  const { isSuccess: approveSuccess } = useWaitForTransactionReceipt({
    hash: approveHash,
  });

  useEffect(() => {
    if (isConfirmed) {
      renderToast(
        toast,
        `We've ${nftId === 0 ? 'created' : 'updated'} your position for you.`
      );
      resetAfterSuccess();
    }
  }, [isConfirmed]);

  useEffect(() => {
    if (approveSuccess) {
      const handleSuccess = async () => {
        await refetchAllowance();
        handleSubmit(undefined, true);
      };
      handleSuccess();
    }
  }, [approveSuccess]);

  useEffect(() => {
    const quoteResult = isEdit
      ? quoteModifyPositionResult.data?.result
      : quoteCreatePositionResult.data?.result;
    if (quoteResult) {
      setCollateralDelta(quoteResult as unknown as bigint);
    } else {
      setCollateralDelta(BigInt(0));
    }
  }, [isEdit, quoteCreatePositionResult.data, quoteModifyPositionResult.data]);

  useEffect(() => {
    if (quoteCreatePositionResult.error) {
      toast({
        title: `Unable to get required collateral amount for size ${size}`,
        description: quoteCreatePositionResult.error.message,
        status: 'error',
        duration: 9000,
        isClosable: true,
      });
    }
  }, [quoteCreatePositionResult]);

  const handleSubmit = (
    e?: React.FormEvent<HTMLFormElement>,
    approved?: boolean
  ) => {
    if (e) e.preventDefault();
    setPendingTxn(true);
    setIsLoading(true);

    const sizeInTokens =
      parseUnits(size.toString(), collateralAssetDecimals) *
      (isLong ? BigInt(1) : BigInt(-1));

    // Calculate collateralDeltaLimit using refPrice
    const collateralDeltaLimit = calculateCollateralDeltaLimit(
      collateralAssetDecimals,
      collateralDelta,
      slippage,
      refPrice,
      !isLong
    );

<<<<<<< HEAD
    console.log('collateralDeltaLimit', collateralDeltaLimit);
    console.log('allowance', allowance);
    if (
      !approved &&
      allowance &&
      collateralDeltaLimit > (allowance as bigint)
    ) {
=======
    // Set deadline to 30 minutes from now
    const deadline = BigInt(Math.floor(Date.now() / 1000) + 30 * 60);

    if (allowance && collateralDeltaLimit > (allowance as bigint)) {
>>>>>>> c9b5fa65
      approveWrite({
        abi: erc20ABI as AbiFunction[],
        address: collateralAsset as `0x${string}`,
        functionName: 'approve',
        args: [foilData.address, collateralDeltaLimit],
      });
    } else if (isEdit) {
      writeContract({
        abi: foilData.abi,
        address: foilData.address as `0x${string}`,
        functionName: 'modifyTraderPosition',
        args: [nftId, sizeInTokens, collateralDeltaLimit, deadline],
      });
    } else {
      writeContract({
        abi: foilData.abi,
        address: foilData.address as `0x${string}`,
        functionName: 'createTraderPosition',
        args: [epoch, sizeInTokens, collateralDeltaLimit, deadline],
      });
    }
  };

  const handleSlippageChange = (newSlippage: number) => {
    setSlippage(newSlippage);
  };

  const resetAfterError = () => {
    setPendingTxn(false);
    setIsLoading(false);
  };

  const resetAfterSuccess = () => {
    setSize(0);
    setSlippage(0.5);
    setPendingTxn(false);
    setIsLoading(false);
    refetchTokens();
    refetchPositionData();
  };

  const currentBalance = collateralBalance
    ? formatBalance(collateralAssetDecimals, collateralBalance as bigint)
    : '0';
  const estimatedNewBalance = collateralBalance
    ? formatBalance(
        collateralAssetDecimals,
        (collateralBalance as bigint) - collateralDelta
      )
    : '0';

  const minResultingBalance = getMinResultBalance(
    collateralBalance,
    refPrice,
    collateralAssetDecimals,
    collateralDelta,
    slippage
  );

  const renderCollateralChange = () => {
    const isLoading = isEdit
      ? quoteModifyPositionResult.isFetching
      : quoteCreatePositionResult.isFetching;
    if (isLoading) {
      return (
        <Text fontSize="small" mt={2} fontStyle="italic">
          Loading collateral change...
        </Text>
      );
    }
    if (collateralDelta !== BigInt(0)) {
      return (
        <Text fontSize="small" mt={2} fontStyle="italic">
          Collateral Change:{' '}
          {Number(
            formatUnits(collateralDelta, collateralAssetDecimals)
          ).toFixed(4)}
        </Text>
      );
    }
  };

  return (
    <form onSubmit={handleSubmit}>
      <PositionSelector
        isLP={false}
        onChange={setNftId}
        nftIds={tokenIds}
        value={nftId}
      />
      <Flex {...group} gap={4} mb={4}>
        {tradeOptions.map((value) => {
          const radio = getRadioProps({ value });
          return (
            <RadioCard key={value} {...radio}>
              {value}
            </RadioCard>
          );
        })}
      </Flex>
      <SizeInput
        nftId={nftId}
        size={size}
        setSize={setSize}
        setOption={setOption}
        positionData={positionData}
      />
      <SlippageTolerance onSlippageChange={handleSlippageChange} />
      <Box mb={4}>
        <Text fontSize="sm" color="gray.600" fontWeight="semibold" mb={0.5}>
          Estimated Wallet Balance Adjustment{' '}
          <Tooltip label="Your slippage tolerance sets a maximum limit on how much additional collateral Foil can use, protecting you from unexpected market changes between submitting and processing your transaction.">
            <QuestionOutlineIcon transform="translateY(-1px)" ml={0.5} />
          </Tooltip>
        </Text>
        <Text fontSize="sm" color="gray.600">
          {currentBalance} {collateralAssetTicker} → {estimatedNewBalance}{' '}
          {collateralAssetTicker} (Min. {minResultingBalance}{' '}
          {collateralAssetTicker})
        </Text>
        {renderCollateralChange()}
      </Box>
      {isConnected ? (
        <Button
          width="full"
          variant="brand"
          type="submit"
          isLoading={pendingTxn}
          isDisabled={pendingTxn}
        >
          {isEdit ? 'Update Position' : 'Create Position'}
        </Button>
      ) : (
        <Button width="full" variant="brand" type="submit">
          Connect Wallet
        </Button>
      )}
    </form>
  );
}<|MERGE_RESOLUTION|>--- conflicted
+++ resolved
@@ -280,21 +280,17 @@
       refPrice,
       !isLong
     );
-
-<<<<<<< HEAD
     console.log('collateralDeltaLimit', collateralDeltaLimit);
     console.log('allowance', allowance);
+
+    // Set deadline to 30 minutes from now
+    const deadline = BigInt(Math.floor(Date.now() / 1000) + 30 * 60);
+
     if (
       !approved &&
       allowance &&
       collateralDeltaLimit > (allowance as bigint)
     ) {
-=======
-    // Set deadline to 30 minutes from now
-    const deadline = BigInt(Math.floor(Date.now() / 1000) + 30 * 60);
-
-    if (allowance && collateralDeltaLimit > (allowance as bigint)) {
->>>>>>> c9b5fa65
       approveWrite({
         abi: erc20ABI as AbiFunction[],
         address: collateralAsset as `0x${string}`,
