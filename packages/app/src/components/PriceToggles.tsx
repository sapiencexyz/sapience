--- conflicted
+++ resolved
@@ -4,13 +4,8 @@
 } from '@foil/ui/components/ui/toggle-group';
 import Image from 'next/image';
 import { useContext } from 'react';
-
-<<<<<<< HEAD
-=======
-import { ToggleGroup, ToggleGroupItem } from '~/components/ui/toggle-group';
 import { PeriodContext } from '~/lib/context/PeriodProvider';
 
->>>>>>> 3d9c9b1c
 interface PriceTogglesProps {
   seriesDisabled: {
     candles: boolean;
