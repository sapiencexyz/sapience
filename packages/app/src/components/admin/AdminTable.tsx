--- conflicted
+++ resolved
@@ -6,6 +6,22 @@
   TableHead,
   TableCell,
 } from '@foil/ui/components/ui/table';
+import { Button } from '@foil/ui/components/ui/button';
+import { Checkbox } from '@foil/ui/components/ui/checkbox';
+import {
+  Command,
+  CommandEmpty,
+  CommandGroup,
+  CommandInput,
+  CommandItem,
+  CommandList,
+  CommandSeparator,
+} from '@foil/ui/components/ui/command';
+import {
+  Popover,
+  PopoverContent,
+  PopoverTrigger,
+} from '@foil/ui/components/ui/popover';
 import {
   useReactTable,
   flexRender,
@@ -30,34 +46,6 @@
 import React, { useState, useMemo } from 'react';
 import { useSignMessage } from 'wagmi';
 
-<<<<<<< HEAD
-=======
-import { Badge } from '@/components/ui/badge';
-import { Button } from '@/components/ui/button';
-import { Checkbox } from '@/components/ui/checkbox';
-import {
-  Command,
-  CommandEmpty,
-  CommandGroup,
-  CommandInput,
-  CommandItem,
-  CommandList,
-  CommandSeparator,
-} from '@/components/ui/command';
-import {
-  Popover,
-  PopoverContent,
-  PopoverTrigger,
-} from '@/components/ui/popover';
-import {
-  Table,
-  TableHeader,
-  TableBody,
-  TableRow,
-  TableHead,
-  TableCell,
-} from '@/components/ui/table';
->>>>>>> 3d9c9b1c
 import { useToast } from '~/hooks/use-toast';
 import { ADMIN_AUTHENTICATE_MSG } from '~/lib/constants';
 import { useFoil } from '~/lib/context/FoilProvider';
@@ -663,13 +651,12 @@
 
             <div className="flex flex-wrap gap-4">
               {selectedFilters.map((filter) => (
-                <Badge
+                <div
                   key={`${filter.id}-${filter.value}`}
-                  variant="outline"
-                  className="h-8 px-3 gap-1 bg-secondary/10"
+                  className="flex items-center h-8 px-3 gap-1 border rounded-full bg-secondary/10 text-foreground"
                 >
                   {filter.icon}
-                  <span>{filter.label}</span>
+                  <span className="text-xs font-semibold">{filter.label}</span>
                   <Button
                     variant="ghost"
                     size="sm"
@@ -678,7 +665,7 @@
                   >
                     <X className="h-3 w-3" />
                   </Button>
-                </Badge>
+                </div>
               ))}
             </div>
           </div>
