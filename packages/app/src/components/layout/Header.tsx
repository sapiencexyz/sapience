/* eslint-disable sonarjs/no-duplicate-string */
import { Menu, ChevronDown } from 'lucide-react';
import Image from 'next/image';
import Link from 'next/link';
import { usePathname } from 'next/navigation';
import { useState, useEffect } from 'react';

import ConnectButton from '../ConnectButton';
import EpochTiming from '../EpochTiming';
import ModeToggle from '../ModeToggle';
import {
  Accordion,
  AccordionContent,
  AccordionItem,
  AccordionTrigger,
} from '~/components/ui/accordion';
import { Button } from '~/components/ui/button';
import { Drawer, DrawerContent, DrawerTrigger } from '~/components/ui/drawer';
import {
  Popover,
  PopoverContent,
  PopoverTrigger,
} from '~/components/ui/popover';
import { useMarketList } from '~/lib/context/MarketListProvider';
import {
  useResources,
  type Resource,
  type Epoch,
} from '~/lib/hooks/useResources';

// Extend the Epoch type with market properties
type ExtendedEpoch = Epoch & {
  marketChainId: string;
  marketAddress: string;
};

const isActive = (path: string, pathname: string) => {
  if (path === '/') {
    return pathname === path || pathname.startsWith('/resources');
  }
  return pathname.startsWith(path);
};

const getMarketHref = (path: string, market: any, withEpochs: boolean) => {
  if (path === 'earn') {
    return `/${path}/${market.chainId}:${market.address}`;
  }
  if (withEpochs) {
    return `/markets/?contractId=${market.chainId}:${market.address}`;
  }
  return `/${path}/${market.chainId}:${market.address}/periods/${market.currentEpoch?.epochId}`;
<<<<<<< HEAD
=======
};

const handleLinkClick = (setStateFunction: (value: boolean) => void) => () => {
  setStateFunction(false);
>>>>>>> 8e5da030
};

const formatDuration = (start: number, end: number) => {
  return <EpochTiming startTimestamp={start} endTimestamp={end} />;
};

function MobileMarketLinks({
  path,
  onClose,
}: {
  path: string;
  onClose?: () => void;
}) {
  const { markets } = useMarketList();
  const { data: resources, isLoading } = useResources();
  const publicMarkets = markets.filter((m) => m.public);

  if (path === 'subscribe' || path === 'earn') {
    return (
      <div className="flex flex-col space-y-2">
        {publicMarkets.map((market) => (
          <Link
            key={market.id}
            href={getMarketHref(path, market, false)}
            onClick={() => onClose?.()}
            className="text-sm w-full block rounded-md px-3 py-1.5 hover:bg-gray-50"
          >
            {market.name}
          </Link>
        ))}
      </div>
    );
  }

  if (isLoading) {
    return <div>Loading...</div>;
  }

  return (
    <Accordion type="multiple">
      {resources?.map((resource) => (
        <AccordionItem key={resource.id} value={resource.id.toString()}>
          <AccordionTrigger>
            <div className="flex items-center gap-2">
              <Image
                src={resource.iconPath}
                alt={resource.name}
                width={16}
                height={16}
              />
              {resource.name}
            </div>
          </AccordionTrigger>
          <AccordionContent>
            <div className="flex flex-col space-y-2">
              {(() => {
                // Combine all epochs from all markets and sort them
                const allEpochs =
                  resource.markets
                    ?.reduce<ExtendedEpoch[]>((acc, market) => {
                      const marketEpochs =
                        market.epochs?.map((epoch: Epoch) => ({
                          ...epoch,
                          marketChainId: market.chainId.toString(),
                          marketAddress: market.address,
                        })) || [];
                      return [...acc, ...marketEpochs];
                    }, [])
                    ?.sort(
                      (a: ExtendedEpoch, b: ExtendedEpoch) =>
                        a.endTimestamp - b.endTimestamp
                    ) || [];

                if (!resource.markets?.length || allEpochs.length === 0) {
                  return (
                    <div className="text-sm text-muted-foreground flex items-center justify-center min-h-[60px]">
                      No active periods
                    </div>
                  );
                }

                const currentTime = Math.floor(Date.now() / 1000);
                const activeEpochs = allEpochs.filter(
                  (epoch) => epoch.endTimestamp > currentTime
                );

                return (
                  <>
                    {activeEpochs.length === 0 ? (
                      <div className="text-sm text-muted-foreground flex items-center justify-center min-h-[60px]">
                        No active periods
                      </div>
                    ) : (
                      activeEpochs.map((epoch) => (
                        <Link
                          key={`${epoch.marketChainId}:${epoch.marketAddress}:${epoch.epochId}`}
                          className="text-sm w-full block rounded-md px-3 py-1.5 hover:bg-gray-50"
                          href={`/${path}/${epoch.marketChainId}:${epoch.marketAddress}/periods/${epoch.epochId}`}
                          onClick={() => onClose?.()}
                        >
                          {formatDuration(
                            epoch.startTimestamp,
                            epoch.endTimestamp
                          )}
                        </Link>
                      ))
                    )}
                    <Link
                      href={`/markets/?resource=${resource.slug}`}
                      onClick={() => onClose?.()}
                      className="text-xs text-muted-foreground hover:text-foreground flex items-center justify-end mt-2 px-3 py-1"
                    >
                      All periods
                      <ChevronDown className="h-3 w-3 ml-1 rotate-[-90deg]" />
                    </Link>
                  </>
                );
              })()}
            </div>
          </AccordionContent>
        </AccordionItem>
      ))}
    </Accordion>
  );
}

const ResourcePopover = ({ label, path }: { label: string; path: string }) => {
  const [hoveredResource, setHoveredResource] = useState<number | null>(null);
  const { data: resources, isLoading } = useResources();
  const [open, setOpen] = useState(false);

  useEffect(() => {
    if (resources && resources.length > 0 && !hoveredResource) {
      setHoveredResource(resources[0].id);
    }
  }, [hoveredResource, resources]);

  if (isLoading) {
    return (
      <Button variant="ghost" className="text-md">
        {label}
      </Button>
    );
  }

  return (
    <Popover open={open} onOpenChange={setOpen}>
      <PopoverTrigger asChild>
        <Button variant="ghost" className="text-md">
          <span>{label}</span>
          <ChevronDown className="text-muted-foreground" />
        </Button>
      </PopoverTrigger>
      <PopoverContent
        className="w-[400px] p-3"
        onMouseEnter={() => setOpen(true)}
        onMouseLeave={() => {
          setOpen(false);
          setHoveredResource(resources?.[0]?.id ?? null);
        }}
      >
        <div className="flex">
          <div className="flex-1">
            {resources?.map((resource: Resource) => (
              <div
                key={resource.id}
                onMouseEnter={() => setHoveredResource(resource.id)}
              >
                <div
                  className={`text-sm w-full flex items-center gap-2 rounded-md px-3 py-1.5 
                    ${hoveredResource === resource.id ? 'bg-secondary' : 'bg-transparent'}
                    hover:bg-secondary cursor-pointer`}
                >
                  <Image
                    src={resource.iconPath}
                    alt={resource.name}
                    width={16}
                    height={16}
                  />
                  {resource.name}
                </div>
              </div>
            ))}
          </div>
          <div className="flex-1 border-l border-border pl-3 ml-3">
            {hoveredResource && (
              <div className="flex flex-col space-y-1">
                {(() => {
                  const hoveredResourceData = resources?.find(
                    (r: Resource) => r.id === hoveredResource
                  );

                  // Combine all epochs from all markets and sort them
                  const allEpochs =
                    hoveredResourceData?.markets
                      ?.reduce<ExtendedEpoch[]>((acc, market) => {
                        const marketEpochs =
                          market.epochs?.map((epoch: Epoch) => ({
                            ...epoch,
                            marketChainId: market.chainId.toString(),
                            marketAddress: market.address,
                          })) || [];
                        return [...acc, ...marketEpochs];
                      }, [])
                      ?.sort(
                        (a: ExtendedEpoch, b: ExtendedEpoch) =>
                          a.endTimestamp - b.endTimestamp
                      ) || [];

                  if (
                    !hoveredResourceData?.markets?.length ||
                    allEpochs.length === 0
                  ) {
                    return (
                      <div className="text-sm text-muted-foreground flex items-center justify-center min-h-[60px]">
                        No active periods
                      </div>
                    );
                  }

                  const currentTime = Math.floor(Date.now() / 1000);
                  const activeEpochs = allEpochs.filter(
                    (epoch) => epoch.endTimestamp > currentTime
                  );

                  return (
                    <>
                      {activeEpochs.length === 0 ? (
                        <div className="text-sm text-muted-foreground flex items-center justify-center min-h-[60px]">
                          No active periods
                        </div>
                      ) : (
                        activeEpochs.map((epoch) => (
                          <Link
                            key={`${epoch.marketChainId}:${epoch.marketAddress}:${epoch.epochId}`}
                            className="text-sm w-full block rounded-md px-3 py-1.5 hover:bg-secondary"
                            href={`/${path}/${epoch.marketChainId}:${epoch.marketAddress}/periods/${epoch.epochId}`}
<<<<<<< HEAD
                            onClick={handleLinkClick}
=======
                            onClick={handleLinkClick(setOpen)}
>>>>>>> 8e5da030
                          >
                            {formatDuration(
                              epoch.startTimestamp,
                              epoch.endTimestamp
                            )}
                          </Link>
                        ))
                      )}
                      <Link
                        href={`/markets/?resource=${hoveredResourceData.slug}`}
                        onClick={handleLinkClick(setOpen)}
                        className="text-xs text-muted-foreground hover:text-foreground flex items-center justify-end mt-2 px-3 py-1"
                      >
                        All periods
                        <ChevronDown className="h-3 w-3 ml-1 rotate-[-90deg]" />
                      </Link>
                    </>
                  );
                })()}
              </div>
            )}
          </div>
        </div>
      </PopoverContent>
    </Popover>
  );
};

const MarketDrawerContent = ({
  title,
  path,
  onClose,
}: {
  title: string;
  path: string;
  onClose: () => void;
}) => (
  <div className="flex flex-col space-y-4 p-4 pb-8">
    <div>
      <div className="font-semibold mb-1">{title}</div>
      <MobileMarketLinks path={path} onClose={onClose} />
    </div>
  </div>
);

const NavLinks = ({
  isMobile = false,
  onClose,
}: {
  isMobile?: boolean;
  onClose?: () => void;
}) => {
  const pathname = usePathname();

  const getButtonClasses = (path: string) => {
<<<<<<< HEAD
    return `text-md ${isActive(path) ? 'bg-secondary' : ''}`;
  };

  const formatDuration = (start: number, end: number) => {
    return <EpochTiming startTimestamp={start} endTimestamp={end} />;
  };

  const renderMobileMarketLinks = (path: string) => {
    if (path === 'subscribe' || path === 'earn') {
      return (
        <div className="flex flex-col space-y-2">
          {publicMarkets.map((market) => (
            <Link
              key={market.id}
              href={getMarketHref(path, market, false)}
              onClick={() => onClose?.()}
              className="text-sm w-full block rounded-md px-3 py-1.5 hover:bg-gray-50"
            >
              {market.name}
            </Link>
          ))}
        </div>
      );
    }

    if (isLoading) {
      return <div>Loading...</div>;
    }

    return (
      <Accordion type="multiple">
        {resources?.map((resource) => (
          <AccordionItem key={resource.id} value={resource.id.toString()}>
            <AccordionTrigger>
              <div className="flex items-center gap-2">
                <Image
                  src={resource.iconPath}
                  alt={resource.name}
                  width={16}
                  height={16}
                />
                {resource.name}
              </div>
            </AccordionTrigger>
            <AccordionContent>
              <div className="flex flex-col space-y-2">
                {(() => {
                  // Combine all epochs from all markets and sort them
                  const allEpochs =
                    resource.markets
                      ?.reduce<ExtendedEpoch[]>((acc, market) => {
                        const marketEpochs =
                          market.epochs?.map((epoch: Epoch) => ({
                            ...epoch,
                            marketChainId: market.chainId.toString(),
                            marketAddress: market.address,
                          })) || [];
                        return [...acc, ...marketEpochs];
                      }, [])
                      ?.sort(
                        (a: ExtendedEpoch, b: ExtendedEpoch) =>
                          a.endTimestamp - b.endTimestamp
                      ) || [];

                  if (!resource.markets?.length || allEpochs.length === 0) {
                    return (
                      <div className="text-sm text-muted-foreground flex items-center justify-center min-h-[60px]">
                        No active periods
                      </div>
                    );
                  }

                  const currentTime = Math.floor(Date.now() / 1000);
                  const activeEpochs = allEpochs.filter(
                    (epoch) => epoch.endTimestamp > currentTime
                  );

                  return (
                    <>
                      {activeEpochs.length === 0 ? (
                        <div className="text-sm text-muted-foreground flex items-center justify-center min-h-[60px]">
                          No active periods
                        </div>
                      ) : (
                        activeEpochs.map((epoch) => (
                          <Link
                            key={`${epoch.marketChainId}:${epoch.marketAddress}:${epoch.epochId}`}
                            className="text-sm w-full block rounded-md px-3 py-1.5 hover:bg-gray-50"
                            href={`/${path}/${epoch.marketChainId}:${epoch.marketAddress}/periods/${epoch.epochId}`}
                            onClick={() => onClose?.()}
                          >
                            {formatDuration(
                              epoch.startTimestamp,
                              epoch.endTimestamp
                            )}
                          </Link>
                        ))
                      )}
                      <Link
                        href={`/markets/?resource=${resource.slug}`}
                        onClick={() => onClose?.()}
                        className="text-xs text-muted-foreground hover:text-foreground flex items-center justify-end mt-2 px-3 py-1"
                      >
                        All periods
                        <ChevronDown className="h-3 w-3 ml-1 rotate-[-90deg]" />
                      </Link>
                    </>
                  );
                })()}
              </div>
            </AccordionContent>
          </AccordionItem>
        ))}
      </Accordion>
    );
=======
    return `text-md ${isActive(path, pathname) ? 'bg-secondary' : ''}`;
>>>>>>> 8e5da030
  };

  if (isMobile) {
    return (
      <div className="flex flex-col space-y-4 font-semibold">
        <Link href="/subscribe" onClick={() => onClose?.()}>
          Subscribe
        </Link>
        <Link href="https://docs.foil.xyz" onClick={() => onClose?.()}>
          Docs
        </Link>
      </div>
    );
  }

  return (
    <div className="flex justify-between items-center w-[50dvw] max-w-[800px] mx-auto">
      <Link href="/" className="hover:no-underline">
        <Button variant="ghost" className={getButtonClasses('/')}>
          Explore
        </Button>
      </Link>

      <Link href="/subscribe" className="hover:no-underline">
        <Button variant="ghost" className={getButtonClasses('/subscribe')}>
          Subscribe
        </Button>
      </Link>

      {/*
      <Link href="/earn" className="hover:no-underline mx-0.5">
        <Button variant="ghost" className={getButtonClasses('/earn')}>
          Earn
        </Button>
      </Link>
      */}

      <ResourcePopover label="Trade" path="trade" />
      <ResourcePopover label="Pool" path="pool" />

      <Link href="https://docs.foil.xyz" className="hover:no-underline">
        <Button variant="ghost" className="text-md">
          Docs
        </Button>
      </Link>
    </div>
  );
};

const Header = () => {
  const [isOpen, setIsOpen] = useState(false);
  const [isTradeOpen, setIsTradeOpen] = useState(false);
  const [isPoolOpen, setIsPoolOpen] = useState(false);
  const pathname = usePathname();

  return (
    <>
      <header className="w-full py-3 z-[3] border-b border-border bg-background/80 backdrop-blur-md">
        <div className="mx-auto px-3 flex items-center justify-between">
          <Link href="/" className="inline-block">
            <div className="flex items-center gap-2">
              <div className="lg:hidden">
                <Image
                  src="/logomark.svg"
                  alt="Foil"
                  width={24}
                  height={24}
                  className="dark:invert"
                />
              </div>
              <div className="hidden lg:flex items-center gap-2">
                <Image
                  src="/logo.svg"
                  alt="Foil"
                  width={100}
                  height={28}
                  className="dark:invert"
                />
                <span className="text-xs font-medium ml-1 px-1.5 py-0.5 rounded bg-primary/5 text-primary/40 border border-primary/10 tracking-widest">
                  BETA
                </span>
              </div>
            </div>
          </Link>

          <div className="hidden lg:block">
            <NavLinks />
          </div>

          <div className="flex items-center gap-2">
            <ConnectButton />
            <div className="hidden lg:block">
              <ModeToggle />
            </div>
          </div>
        </div>
      </header>
      <div className="fixed bottom-0 left-0 right-0 bg-background/80 backdrop-blur-md border-t border-border py-2 text-center z-[3] lg:hidden">
        <div className="flex justify-between items-center px-4 max-w-[400px] mx-auto">
          <Link href="/" className="hover:no-underline">
            <Button
              variant="ghost"
              size="sm"
              className={isActive('/', pathname) ? 'bg-secondary' : ''}
            >
              Explore
            </Button>
          </Link>

          <Drawer open={isTradeOpen} onOpenChange={setIsTradeOpen}>
            <DrawerTrigger asChild>
              <Button
                variant="ghost"
                size="sm"
                className={isActive('/trade', pathname) ? 'bg-secondary' : ''}
              >
                Trade
              </Button>
            </DrawerTrigger>
            <DrawerContent>
              <MarketDrawerContent
                title="Trade"
                path="trade"
                onClose={() => setIsTradeOpen(false)}
              />
            </DrawerContent>
          </Drawer>

          <Drawer open={isPoolOpen} onOpenChange={setIsPoolOpen}>
            <DrawerTrigger asChild>
              <Button
                variant="ghost"
                size="sm"
                className={isActive('/pool', pathname) ? 'bg-secondary' : ''}
              >
                Pool
              </Button>
            </DrawerTrigger>
            <DrawerContent>
              <MarketDrawerContent
                title="Pool"
                path="pool"
                onClose={() => setIsPoolOpen(false)}
              />
            </DrawerContent>
          </Drawer>

          <Drawer open={isOpen} onOpenChange={setIsOpen}>
            <DrawerTrigger asChild>
              <Button variant="ghost" size="icon">
                <Menu className="h-6 w-6" />
              </Button>
            </DrawerTrigger>
            <DrawerContent>
              <div className="flex flex-col space-y-4 p-4 position-relative">
                <NavLinks isMobile onClose={() => setIsOpen(false)} />
<<<<<<< HEAD
                <div className="flex items-center gap-2">
                  <ConnectButton />
=======
                <div className="absolute top-4 right-3">
>>>>>>> 8e5da030
                  <ModeToggle />
                </div>
              </div>
            </DrawerContent>
          </Drawer>
        </div>
      </div>
    </>
  );
};

export default Header;<|MERGE_RESOLUTION|>--- conflicted
+++ resolved
@@ -49,13 +49,10 @@
     return `/markets/?contractId=${market.chainId}:${market.address}`;
   }
   return `/${path}/${market.chainId}:${market.address}/periods/${market.currentEpoch?.epochId}`;
-<<<<<<< HEAD
-=======
 };
 
 const handleLinkClick = (setStateFunction: (value: boolean) => void) => () => {
   setStateFunction(false);
->>>>>>> 8e5da030
 };
 
 const formatDuration = (start: number, end: number) => {
@@ -293,11 +290,7 @@
                             key={`${epoch.marketChainId}:${epoch.marketAddress}:${epoch.epochId}`}
                             className="text-sm w-full block rounded-md px-3 py-1.5 hover:bg-secondary"
                             href={`/${path}/${epoch.marketChainId}:${epoch.marketAddress}/periods/${epoch.epochId}`}
-<<<<<<< HEAD
-                            onClick={handleLinkClick}
-=======
                             onClick={handleLinkClick(setOpen)}
->>>>>>> 8e5da030
                           >
                             {formatDuration(
                               epoch.startTimestamp,
@@ -353,125 +346,7 @@
   const pathname = usePathname();
 
   const getButtonClasses = (path: string) => {
-<<<<<<< HEAD
-    return `text-md ${isActive(path) ? 'bg-secondary' : ''}`;
-  };
-
-  const formatDuration = (start: number, end: number) => {
-    return <EpochTiming startTimestamp={start} endTimestamp={end} />;
-  };
-
-  const renderMobileMarketLinks = (path: string) => {
-    if (path === 'subscribe' || path === 'earn') {
-      return (
-        <div className="flex flex-col space-y-2">
-          {publicMarkets.map((market) => (
-            <Link
-              key={market.id}
-              href={getMarketHref(path, market, false)}
-              onClick={() => onClose?.()}
-              className="text-sm w-full block rounded-md px-3 py-1.5 hover:bg-gray-50"
-            >
-              {market.name}
-            </Link>
-          ))}
-        </div>
-      );
-    }
-
-    if (isLoading) {
-      return <div>Loading...</div>;
-    }
-
-    return (
-      <Accordion type="multiple">
-        {resources?.map((resource) => (
-          <AccordionItem key={resource.id} value={resource.id.toString()}>
-            <AccordionTrigger>
-              <div className="flex items-center gap-2">
-                <Image
-                  src={resource.iconPath}
-                  alt={resource.name}
-                  width={16}
-                  height={16}
-                />
-                {resource.name}
-              </div>
-            </AccordionTrigger>
-            <AccordionContent>
-              <div className="flex flex-col space-y-2">
-                {(() => {
-                  // Combine all epochs from all markets and sort them
-                  const allEpochs =
-                    resource.markets
-                      ?.reduce<ExtendedEpoch[]>((acc, market) => {
-                        const marketEpochs =
-                          market.epochs?.map((epoch: Epoch) => ({
-                            ...epoch,
-                            marketChainId: market.chainId.toString(),
-                            marketAddress: market.address,
-                          })) || [];
-                        return [...acc, ...marketEpochs];
-                      }, [])
-                      ?.sort(
-                        (a: ExtendedEpoch, b: ExtendedEpoch) =>
-                          a.endTimestamp - b.endTimestamp
-                      ) || [];
-
-                  if (!resource.markets?.length || allEpochs.length === 0) {
-                    return (
-                      <div className="text-sm text-muted-foreground flex items-center justify-center min-h-[60px]">
-                        No active periods
-                      </div>
-                    );
-                  }
-
-                  const currentTime = Math.floor(Date.now() / 1000);
-                  const activeEpochs = allEpochs.filter(
-                    (epoch) => epoch.endTimestamp > currentTime
-                  );
-
-                  return (
-                    <>
-                      {activeEpochs.length === 0 ? (
-                        <div className="text-sm text-muted-foreground flex items-center justify-center min-h-[60px]">
-                          No active periods
-                        </div>
-                      ) : (
-                        activeEpochs.map((epoch) => (
-                          <Link
-                            key={`${epoch.marketChainId}:${epoch.marketAddress}:${epoch.epochId}`}
-                            className="text-sm w-full block rounded-md px-3 py-1.5 hover:bg-gray-50"
-                            href={`/${path}/${epoch.marketChainId}:${epoch.marketAddress}/periods/${epoch.epochId}`}
-                            onClick={() => onClose?.()}
-                          >
-                            {formatDuration(
-                              epoch.startTimestamp,
-                              epoch.endTimestamp
-                            )}
-                          </Link>
-                        ))
-                      )}
-                      <Link
-                        href={`/markets/?resource=${resource.slug}`}
-                        onClick={() => onClose?.()}
-                        className="text-xs text-muted-foreground hover:text-foreground flex items-center justify-end mt-2 px-3 py-1"
-                      >
-                        All periods
-                        <ChevronDown className="h-3 w-3 ml-1 rotate-[-90deg]" />
-                      </Link>
-                    </>
-                  );
-                })()}
-              </div>
-            </AccordionContent>
-          </AccordionItem>
-        ))}
-      </Accordion>
-    );
-=======
     return `text-md ${isActive(path, pathname) ? 'bg-secondary' : ''}`;
->>>>>>> 8e5da030
   };
 
   if (isMobile) {
@@ -628,12 +503,7 @@
             <DrawerContent>
               <div className="flex flex-col space-y-4 p-4 position-relative">
                 <NavLinks isMobile onClose={() => setIsOpen(false)} />
-<<<<<<< HEAD
-                <div className="flex items-center gap-2">
-                  <ConnectButton />
-=======
                 <div className="absolute top-4 right-3">
->>>>>>> 8e5da030
                   <ModeToggle />
                 </div>
               </div>
