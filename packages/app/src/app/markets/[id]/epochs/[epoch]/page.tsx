'use client';

/* eslint-disable sonarjs/no-duplicate-string */

import {
  Flex,
  Box,
  Tab,
  TabList,
  TabPanel,
  TabPanels,
  Tabs,
  HStack,
} from '@chakra-ui/react';
import { useQuery } from '@tanstack/react-query';
import { useEffect, useRef, useState } from 'react';

import Chart from '~/lib/components/chart';
import ChartSelector from '~/lib/components/ChartSelector';
import DepthChart from '~/lib/components/DepthChart';
import EpochHeader from '~/lib/components/foil/epochHeader';
import LiquidityPositionsTable from '~/lib/components/foil/liquidityPositionsTable';
import MarketSidebar from '~/lib/components/foil/marketSidebar';
import Stats from '~/lib/components/foil/stats';
import TraderPositionsTable from '~/lib/components/foil/traderPositionsTable';
import TransactionTable from '~/lib/components/foil/transactionTable';
import VolumeChart from '~/lib/components/VolumeChart';
import VolumeWindowSelector from '~/lib/components/VolumeWindowButtons';
import { API_BASE_URL } from '~/lib/constants/constants';
import { MarketProvider } from '~/lib/context/MarketProvider';
import { ChartType, TimeWindow } from '~/lib/interfaces/interfaces';

const POLLING_INTERVAL = 10000; // Refetch every 10 seconds

const Market = ({ params }: { params: { id: string; epoch: string } }) => {
  const [selectedWindow, setSelectedWindow] = useState<TimeWindow>(
    TimeWindow.W
  );
  const [tableFlexHeight, setTableFlexHeight] = useState(172);
  const resizeRef = useRef<HTMLDivElement>(null);
  const [chartType, setChartType] = useState<ChartType>(ChartType.PRICE);

  const [chainId, marketAddress] = params.id.split('%3A');
  const { epoch } = params;
  const contractId = `${chainId}:${marketAddress}`;

  // useEffect to handle table resize
  useEffect(() => {
    const resizeElement = resizeRef.current;
    let startY: number;
    let startHeight: number;

    const onMouseMove = (e: MouseEvent) => {
      const deltaY = startY - e.clientY;
      const newHeight = Math.max(50, startHeight + deltaY);
      setTableFlexHeight(newHeight);
    };

    const onMouseUp = () => {
      document.removeEventListener('mousemove', onMouseMove);
      document.removeEventListener('mouseup', onMouseUp);
    };

    const onMouseDown = (e: MouseEvent) => {
      startY = e.clientY;
      startHeight = tableFlexHeight;
      document.addEventListener('mousemove', onMouseMove);
      document.addEventListener('mouseup', onMouseUp);
    };

    if (resizeElement) {
      resizeElement.addEventListener('mousedown', onMouseDown);
    }

    return () => {
      if (resizeElement) {
        resizeElement.removeEventListener('mousedown', onMouseDown);
      }
    };
  }, [tableFlexHeight]);

  const useTransactions = () => {
    return useQuery({
      queryKey: ['transactions', contractId, epoch],
      queryFn: async () => {
        const response = await fetch(
          `${API_BASE_URL}/transactions?contractId=${contractId}&epochId=${epoch}`
        );
        if (!response.ok) {
          throw new Error('Network response was not ok');
        }
        return response.json();
      },
      refetchInterval: POLLING_INTERVAL,
    });
  };

  const useVolume = () => {
    return useQuery({
      queryKey: ['volume', contractId, epoch],
      queryFn: async () => {
        const response = await fetch(
          `${API_BASE_URL}/volume?contractId=${contractId}&epochId=${epoch}&timeWindow=${selectedWindow}`
        );
        if (!response.ok) {
          throw new Error('Network response was not ok');
        }
        return response.json();
      },
    });
  };

  const {
    data: volume,
    error: useVolumeError,
    isLoading: isLoadingVolume,
    refetch: refetchVolume,
  } = useVolume();

  useEffect(() => {
    if (useVolumeError) {
      console.error('useVolumeError =', useVolumeError);
    }
  }, [volume, useVolumeError]);

  const {
    data: transactions,
    error: useTransactionsError,
    isLoading: isLoadingTransactions,
    refetch: refetchTransactions,
  } = useTransactions();

  const useTradePositions = () => {
    return useQuery({
      queryKey: ['traderPositions', contractId],
      queryFn: async () => {
        const response = await fetch(
          `${API_BASE_URL}/positions?contractId=${contractId}&isLP=false`
        );
        if (!response.ok) {
          throw new Error('Network response was not ok');
        }
        return response.json();
      },
      refetchInterval: POLLING_INTERVAL,
    });
  };

  const {
    data: tradePositions,
    error: tradePositionsError,
    isLoading: isLoadingTradePositions,
  } = useTradePositions();

  const useLiquidityPositions = () => {
    return useQuery({
      queryKey: ['liquidityPositions', contractId],
      queryFn: async () => {
        const response = await fetch(
          `${API_BASE_URL}/positions?contractId=${contractId}&isLP=true`
        );
        if (!response.ok) {
          throw new Error('Network response was not ok');
        }
        return response.json();
      },
      refetchInterval: POLLING_INTERVAL,
    });
  };

  const {
    data: lpPositions,
    error: lpPositionsError,
    isLoading: isLoadingLpPositions,
  } = useLiquidityPositions();

<<<<<<< HEAD
  const renderChart = () => {
    if (chartType === ChartType.PRICE) {
      return <Chart data={prices || []} activeWindow={selectedWindow} />;
    }
    if (chartType === ChartType.VOLUME) {
      return <VolumeChart data={volume || []} activeWindow={selectedWindow} />;
    }

    if (chartType === ChartType.LIQUIDITY) {
      return <DepthChart />;
    }
    return null;
  };

  const usePrices = () => {
=======
  const useMarketPrices = () => {
>>>>>>> d6069353
    return useQuery({
      queryKey: ['market-prices', `${chainId}:${marketAddress}`],
      queryFn: async () => {
        const response = await fetch(
          `${API_BASE_URL}/prices/chart-data?contractId=${chainId}:${marketAddress}&epochId=${epoch}&timeWindow=${selectedWindow}`
        );
        if (!response.ok) {
          throw new Error('Network response was not ok');
        }
        return response.json();
      },
      refetchInterval: 60000,
    });
  };

  const useIndexPrices = () => {
    return useQuery({
      queryKey: ['index-prices', `${chainId}:${marketAddress}`],
      queryFn: async () => {
        const response = await fetch(
          `${API_BASE_URL}/prices/index?contractId=${chainId}:${marketAddress}&epochId=${epoch}&timeWindow=${selectedWindow}`
        );
        if (!response.ok) {
          throw new Error('Network response was not ok');
        }
        return response.json();
      },
      refetchInterval: 60000,
    });
  };

  const {
    data: marketPrices,
    error: usePricesError,
    isLoading: isLoadingPrices,
    refetch: refetchPrices,
  } = useMarketPrices();

  const {
    data: indexPrices,
    error: useIndexPricesError,
    isLoading: isLoadingIndexPrices,
    refetch: refetchIndexPrices,
  } = useIndexPrices();

  useEffect(() => {
    refetchVolume();
    refetchPrices();
    refetchIndexPrices();
  }, [selectedWindow]);

  return (
    <MarketProvider
      chainId={Number(chainId)}
      address={marketAddress}
      epoch={Number(epoch)}
    >
      <Flex
        direction="column"
        w="full"
        h="calc(100vh - 64px)"
        overflow="hidden"
      >
        <EpochHeader />
        <Flex direction="column" flex={1} overflow="hidden">
          <Flex
            direction="column"
            flex={1}
            overflow="hidden"
            px={6}
            gap={8}
            flexDirection={{ base: 'column', md: 'row' }}
          >
            <Flex
              direction="column"
              w="100%"
              h="100%"
              overflow="hidden"
              id="chart-stat-flex"
            >
              <Box flexShrink={0}>
                <Stats />
              </Box>

              <Flex flex={1} id="chart-flex" minHeight={0}>
<<<<<<< HEAD
                {renderChart()}
=======
                {chartType === 'Price' ? (
                  <Chart
                    activeWindow={selectedWindow}
                    data={{
                      marketPrices: marketPrices || [],
                      indexPrices: indexPrices || [],
                    }}
                  />
                ) : (
                  <VolumeChart
                    data={volume || []}
                    activeWindow={selectedWindow}
                  />
                )}
>>>>>>> d6069353
              </Flex>
              <HStack
                justifyContent="space-between"
                width="100%"
                justify="center"
                mt={1}
                mb={3}
                flexShrink={0}
              >
                <Box>
                  {chartType !== ChartType.LIQUIDITY && (
                    <VolumeWindowSelector
                      selectedWindow={selectedWindow}
                      setSelectedWindow={setSelectedWindow}
                    />
                  )}
                </Box>
                <ChartSelector
                  chartType={chartType}
                  setChartType={setChartType}
                />
              </HStack>
            </Flex>
            <Box
              width={{ base: '100%' }}
              maxWidth={{ base: 'none', md: '360px' }}
              pb={8}
            >
              <MarketSidebar />
            </Box>
          </Flex>
          <Flex
            id="table-flex"
            borderTop="1px solid"
            borderColor="gray.200"
            height={`${tableFlexHeight}px`}
            pt={1}
            position="relative"
          >
            <Box
              ref={resizeRef}
              position="absolute"
              top="-5px"
              left="0"
              right="0"
              height="10px"
              cursor="ns-resize"
            />
            <Tabs display="flex" flexDirection="column" width="100%">
              <TabList>
                <Tab>Transactions</Tab>
                <Tab>Trader Positions</Tab>
                <Tab>LP Positions</Tab>
              </TabList>
              <TabPanels flexGrow={1} overflow="auto">
                <TabPanel>
                  <TransactionTable
                    isLoading={isLoadingTransactions}
                    error={useTransactionsError}
                    transactions={transactions}
                    contractId={contractId}
                  />
                </TabPanel>
                <TabPanel>
                  <TraderPositionsTable
                    isLoading={isLoadingTradePositions}
                    error={tradePositionsError}
                    positions={tradePositions}
                    contractId={contractId}
                  />
                </TabPanel>
                <TabPanel>
                  <LiquidityPositionsTable
                    isLoading={isLoadingLpPositions}
                    error={lpPositionsError}
                    positions={lpPositions}
                    contractId={contractId}
                  />
                </TabPanel>
              </TabPanels>
            </Tabs>
          </Flex>
        </Flex>
      </Flex>
    </MarketProvider>
  );
};

export default Market;<|MERGE_RESOLUTION|>--- conflicted
+++ resolved
@@ -174,25 +174,29 @@
     isLoading: isLoadingLpPositions,
   } = useLiquidityPositions();
 
-<<<<<<< HEAD
   const renderChart = () => {
     if (chartType === ChartType.PRICE) {
-      return <Chart data={prices || []} activeWindow={selectedWindow} />;
+      return <Chart
+                    activeWindow={selectedWindow}
+                    data={{
+                      marketPrices: marketPrices || [],
+                      indexPrices: indexPrices || [],
+                    }}
+                  />;
     }
     if (chartType === ChartType.VOLUME) {
-      return <VolumeChart data={volume || []} activeWindow={selectedWindow} />;
-    }
-
+      return <VolumeChart
+                    data={volume || []}
+                    activeWindow={selectedWindow}
+                  />;
+    }
     if (chartType === ChartType.LIQUIDITY) {
       return <DepthChart />;
     }
     return null;
   };
 
-  const usePrices = () => {
-=======
   const useMarketPrices = () => {
->>>>>>> d6069353
     return useQuery({
       queryKey: ['market-prices', `${chainId}:${marketAddress}`],
       queryFn: async () => {
@@ -278,24 +282,7 @@
               </Box>
 
               <Flex flex={1} id="chart-flex" minHeight={0}>
-<<<<<<< HEAD
                 {renderChart()}
-=======
-                {chartType === 'Price' ? (
-                  <Chart
-                    activeWindow={selectedWindow}
-                    data={{
-                      marketPrices: marketPrices || [],
-                      indexPrices: indexPrices || [],
-                    }}
-                  />
-                ) : (
-                  <VolumeChart
-                    data={volume || []}
-                    activeWindow={selectedWindow}
-                  />
-                )}
->>>>>>> d6069353
               </Flex>
               <HStack
                 justifyContent="space-between"
