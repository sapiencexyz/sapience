--- conflicted
+++ resolved
@@ -242,19 +242,8 @@
     const chainId = parseInt(process.argv[3], 10);
     const address = process.argv[4];
     const epochId = process.argv[5];
-<<<<<<< HEAD
-    const model = process.argv[6] as "ResourcePrice" | "Event";
-
-    if (
-      isNaN(chainId) ||
-      !address ||
-      !epochId ||
-      !["ResourcePrice", "Event"].includes(model)
-    ) {
-=======
 
     if (isNaN(chainId) || !address || !epochId) {
->>>>>>> fc836cac
       console.error(
         "Invalid arguments. Usage: tsx src/worker.ts reindexMissing <chainId> <address> <epochId>"
       );
