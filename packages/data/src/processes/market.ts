import "tsconfig-paths/register";
import dataSource, { initializeDataSource } from "../db";
import { Event } from "../entity/Event";
import { Market } from "../entity/Market";
import { Epoch } from "../entity/Epoch";
import { Abi, decodeEventLog, Log, PublicClient } from "viem";
import { Repository } from "typeorm";
import { EventType } from "../interfaces/interfaces";

const bigintReplacer = (key: string, value: any) => {
  if (typeof value === "bigint") {
    return value.toString(); // Convert BigInt to string
  }
  return value;
};

export const indexMarketEvents = async (
  publicClient: PublicClient,
  Foil: { address: string; abi: Abi }
) => {
  await initializeDataSource();
  const eventRepository = dataSource.getRepository(Event);
  const marketRepository = dataSource.getRepository(Market);
  const epochRepository = dataSource.getRepository(Epoch);
  const chainId = await publicClient.getChainId();

  // Ensure the market exists
  let market = await marketRepository.findOne({ where: { chainId, address: Foil.address } });
  if (!market) {
    market = new Market();
    market.chainId = chainId;
    market.address = Foil.address;
    await marketRepository.save(market);
  }

  // Process log data
  const processLogs = async (logs: Log[]) => {
    for (const log of logs) {
      const serializedLog = JSON.stringify(log, bigintReplacer);
<<<<<<< HEAD

      const contractId = `${chainId}:${Foil.address}`;
      const blockNumber = log.blockNumber || 0n;
      const block = await publicClient.getBlock({
        blockNumber,
      });
=======
      const blockNumber = Number(log.blockNumber) || 0;
>>>>>>> 94a2aa5c
      const logIndex = log.logIndex || 0;
      const logData = JSON.parse(serializedLog); // Parse back to JSON object

      // Extract epochId from logData (adjust this based on your event structure)
      const epochId = logData.args?.epochId || 0;

      await handleEventUpsert(
        eventRepository,
        marketRepository,
        epochRepository,
        chainId,
        Foil.address,
        epochId,
        blockNumber,
        block.timestamp,
        logIndex,
        logData
      );
    }
  };

  // Start watching for new events
  console.log(`Watching contract events for ${Foil.address}`);
  publicClient.watchContractEvent({
    address: Foil.address as `0x${string}`,
    abi: Foil.abi,
    onLogs: (logs) => processLogs(logs),
    onError: (error) => console.error(error),
  });
};

export const indexMarketEventsRange = async (
  publicClient: PublicClient,
  start: number,
  end: number,
  contractAddress: string,
  contractAbi: Abi
) => {
  await initializeDataSource();
  const eventRepository = dataSource.getRepository(Event);
  const marketRepository = dataSource.getRepository(Market);
  const epochRepository = dataSource.getRepository(Epoch);
  const chainId = await publicClient.getChainId();

  // Ensure the market exists
  let market = await marketRepository.findOne({ where: { chainId, address: contractAddress } });
  if (!market) {
    market = new Market();
    market.chainId = chainId;
    market.address = contractAddress;
    await marketRepository.save(market);
  }

  for (let blockNumber = start; blockNumber <= end; blockNumber++) {
    console.log(`Processing block ${blockNumber}`);
    try {
      const logs = await publicClient.getLogs({
        address: contractAddress as `0x${string}`,
        fromBlock: BigInt(blockNumber),
        toBlock: BigInt(blockNumber),
      });

      for (const log of logs) {
        const decodedLog = decodeEventLog({
          abi: contractAbi,
          data: log.data,
          topics: log.topics,
        });
        const serializedLog = JSON.stringify(decodedLog, bigintReplacer);

<<<<<<< HEAD
        const contractId = `${await publicClient.getChainId()}:${contractAddress}`;
        const blockNumber = log.blockNumber;
        const block = await publicClient.getBlock({
          blockNumber: log.blockNumber,
        });
=======
        const blockNumber = Number(log.blockNumber) || 0;
>>>>>>> 94a2aa5c
        const logIndex = log.logIndex || 0;
        const logData = JSON.parse(serializedLog);

        // Extract epochId from logData (adjust this based on your event structure)
        const epochId = logData.args?.epochId || 0;

        await handleEventUpsert(
          eventRepository,
          marketRepository,
          epochRepository,
          chainId,
          contractAddress,
          epochId,
          blockNumber,
          block.timestamp,
          logIndex,
          logData
        );
      }
    } catch (error) {
      console.error(`Error processing block ${blockNumber}:`, error);
    }
  }
};

const handleEventUpsert = async (
  eventRepository: Repository<Event>,
<<<<<<< HEAD
  contractId: string,
  blockNumber: bigint,
  timeStamp: bigint,
=======
  marketRepository: Repository<Market>,
  epochRepository: Repository<Epoch>,
  chainId: number,
  address: string,
  epochId: number,
  blockNumber: number,
>>>>>>> 94a2aa5c
  logIndex: number,
  logData: any
) => {
  console.log("Upserting event:", {
    chainId,
    address,
    epochId,
    blockNumber,
    logIndex,
    logData,
  });

  // Find or create the market
  let market = await marketRepository.findOne({ where: { chainId, address } });
  if (!market) {
    market = new Market();
    market.chainId = chainId;
    market.address = address;
    await marketRepository.save(market);
  }

  // Find or create the epoch
  let epoch = await epochRepository.findOne({ where: { market, epochId } });
  if (!epoch) {
    epoch = new Epoch();
    epoch.market = market;
    epoch.epochId = epochId;
    await epochRepository.save(epoch);
  }

  // Create a new Event entity
  const newEvent = new Event();
  newEvent.epoch = epoch;
  newEvent.blockNumber = blockNumber.toString();
  newEvent.timestamp = timeStamp.toString();
  newEvent.logIndex = logIndex;
  newEvent.logData = logData;

<<<<<<< HEAD
  if (logData.eventName === EventType.LiquidityPositionCreated) {
    //  newEvent.
  }

  await eventRepository.upsert(newEvent, [
    "contractId",
    "blockNumber",
    "logIndex",
  ]);
=======
  // Upsert the event
  await eventRepository.upsert(newEvent, ["epoch", "blockNumber", "logIndex"]);
>>>>>>> 94a2aa5c
};<|MERGE_RESOLUTION|>--- conflicted
+++ resolved
@@ -25,7 +25,9 @@
   const chainId = await publicClient.getChainId();
 
   // Ensure the market exists
-  let market = await marketRepository.findOne({ where: { chainId, address: Foil.address } });
+  let market = await marketRepository.findOne({
+    where: { chainId, address: Foil.address },
+  });
   if (!market) {
     market = new Market();
     market.chainId = chainId;
@@ -37,16 +39,12 @@
   const processLogs = async (logs: Log[]) => {
     for (const log of logs) {
       const serializedLog = JSON.stringify(log, bigintReplacer);
-<<<<<<< HEAD
 
-      const contractId = `${chainId}:${Foil.address}`;
       const blockNumber = log.blockNumber || 0n;
       const block = await publicClient.getBlock({
         blockNumber,
       });
-=======
-      const blockNumber = Number(log.blockNumber) || 0;
->>>>>>> 94a2aa5c
+
       const logIndex = log.logIndex || 0;
       const logData = JSON.parse(serializedLog); // Parse back to JSON object
 
@@ -92,7 +90,9 @@
   const chainId = await publicClient.getChainId();
 
   // Ensure the market exists
-  let market = await marketRepository.findOne({ where: { chainId, address: contractAddress } });
+  let market = await marketRepository.findOne({
+    where: { chainId, address: contractAddress },
+  });
   if (!market) {
     market = new Market();
     market.chainId = chainId;
@@ -116,16 +116,10 @@
           topics: log.topics,
         });
         const serializedLog = JSON.stringify(decodedLog, bigintReplacer);
-
-<<<<<<< HEAD
-        const contractId = `${await publicClient.getChainId()}:${contractAddress}`;
         const blockNumber = log.blockNumber;
         const block = await publicClient.getBlock({
           blockNumber: log.blockNumber,
         });
-=======
-        const blockNumber = Number(log.blockNumber) || 0;
->>>>>>> 94a2aa5c
         const logIndex = log.logIndex || 0;
         const logData = JSON.parse(serializedLog);
 
@@ -153,18 +147,13 @@
 
 const handleEventUpsert = async (
   eventRepository: Repository<Event>,
-<<<<<<< HEAD
-  contractId: string,
-  blockNumber: bigint,
-  timeStamp: bigint,
-=======
   marketRepository: Repository<Market>,
   epochRepository: Repository<Epoch>,
   chainId: number,
   address: string,
   epochId: number,
-  blockNumber: number,
->>>>>>> 94a2aa5c
+  blockNumber: bigint,
+  timeStamp: bigint,
   logIndex: number,
   logData: any
 ) => {
@@ -203,18 +192,6 @@
   newEvent.logIndex = logIndex;
   newEvent.logData = logData;
 
-<<<<<<< HEAD
-  if (logData.eventName === EventType.LiquidityPositionCreated) {
-    //  newEvent.
-  }
-
-  await eventRepository.upsert(newEvent, [
-    "contractId",
-    "blockNumber",
-    "logIndex",
-  ]);
-=======
   // Upsert the event
   await eventRepository.upsert(newEvent, ["epoch", "blockNumber", "logIndex"]);
->>>>>>> 94a2aa5c
 };