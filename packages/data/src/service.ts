--- conflicted
+++ resolved
@@ -1346,75 +1346,6 @@
   );
 
   // route /resources/:slug/prices/latest
-<<<<<<< HEAD
-  app.get(
-    "/resources/:slug/prices/latest",
-    handleAsyncErrors(async (req, res, next) => {
-      const { slug } = req.params;
-
-      const resourceRepository = dataSource.getRepository(Resource);
-      const resource = await resourceRepository.findOne({ where: { slug } });
-
-      if (!resource) {
-        res.status(404).json({ error: "Resource not found" });
-        return;
-      }
-
-      const resourcePriceRepository = dataSource.getRepository(ResourcePrice);
-      const latestPrice = await resourcePriceRepository.findOne({
-        where: { resource: { id: resource.id } },
-        order: { timestamp: "DESC" },
-        relations: ["resource"],
-      });
-
-      if (!latestPrice) {
-        res.status(404).json({ error: "No price data found" });
-        return;
-      }
-
-      res.json(latestPrice);
-    })
-  );
-
-  // route /resources/:slug/prices
-  app.get(
-    "/resources/:slug/prices",
-    handleAsyncErrors(async (req, res, next) => {
-      const { slug } = req.params;
-      const { startTime, endTime } = req.query;
-
-      const resourceRepository = dataSource.getRepository(Resource);
-      const resource = await resourceRepository.findOne({ where: { slug } });
-
-      if (!resource) {
-        res.status(404).json({ error: "Resource not found" });
-        return;
-      }
-
-      const resourcePriceRepository = dataSource.getRepository(ResourcePrice);
-      const query = resourcePriceRepository
-        .createQueryBuilder("price")
-        .where("price.resourceId = :resourceId", { resourceId: resource.id })
-        .orderBy("price.timestamp", "ASC");
-
-      if (startTime) {
-        query.andWhere("price.timestamp >= :startTime", { startTime });
-      }
-      if (endTime) {
-        query.andWhere("price.timestamp <= :endTime", { endTime });
-      }
-
-      const prices = await query.getMany();
-
-      if (!prices.length) {
-        res.status(404).json({ error: "No price data found" });
-        return;
-      }
-
-      res.json(prices);
-    })
-  );
-=======
   app.get("/resources/:slug/prices/latest", handleAsyncErrors(async (req, res, next) => {
     const { slug } = req.params;
 
@@ -1475,7 +1406,6 @@
 
     res.json(prices);
   }));
->>>>>>> a98bd72e
 
   // Only set up Sentry error handling in production
   if (process.env.NODE_ENV === "production") {
