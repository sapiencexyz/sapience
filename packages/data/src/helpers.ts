import {
  Block,
  PublicClient,
  createPublicClient,
  formatUnits,
  http,
  webSocket,
  type Transport,
} from "viem";
import { mainnet, sepolia, cannon } from "viem/chains";
import { TOKEN_PRECISION } from "./constants";
import { epochRepository } from "./db";
import { Deployment } from "./interfaces";
import dotenv from "dotenv";
import path from "path";
import { fileURLToPath } from "url";
import { dirname } from "path";

// Replace __dirname reference with this
const __filename = fileURLToPath(import.meta.url);
const __dirname = dirname(__filename);

// Load environment variables
dotenv.config({ path: path.resolve(__dirname, "../.env") });
const clientMap = new Map<number, PublicClient>();

// added reconnection configurations from viem.
const createInfuraWebSocketTransport = (network: string): Transport => {
  if (!process.env.INFURA_API_KEY) {
    return http();
  }

  console.log(`[${network}] Creating WebSocket connection...`);

  return webSocket(
    `wss://${network}.infura.io/ws/v3/${process.env.INFURA_API_KEY}`,
    {
      key: network,
      reconnect: {
        attempts: 5,
        delay: 1000,
      },
      retryCount: 5,
      timeout: 30000,
      keepAlive: true,
    }
  );
};

// Added these multicalls for mainnet and sepolia if we want to use multicalls if we dont it doesnt make a difference.
export const mainnetPublicClient = createPublicClient({
  chain: mainnet,
  transport: process.env.INFURA_API_KEY
    ? createInfuraWebSocketTransport("mainnet")
    : http(),
  batch: {
    multicall: true,
  },
});

export const sepoliaPublicClient = createPublicClient({
  chain: sepolia,
  transport: process.env.INFURA_API_KEY
    ? createInfuraWebSocketTransport("sepolia")
    : http(),
  batch: {
    multicall: true,
  },
});

export const cannonPublicClient = createPublicClient({
  chain: cannon,
  transport: http("http://localhost:8545"),
});

export function getProviderForChain(chainId: number): PublicClient {
  if (clientMap.has(chainId)) {
    return clientMap.get(chainId)!;
  }

  let newClient: PublicClient;

  switch (chainId) {
    case 1:
      newClient = mainnetPublicClient;
      break;
    case 11155111:
      newClient = sepoliaPublicClient;
      break;
    case 13370:
      newClient = cannonPublicClient;
      break;
    default:
      throw new Error(`Unsupported chain ID: ${chainId}`);
  }

  clientMap.set(chainId, newClient);

  return newClient;
}

/**
 * Format a BigInt value from the DB to a string with 3 decimal places.
 * @param value - a string representation of a BigInt value
 * @returns a string representation of the value with 3 decimal places
 */
export const formatDbBigInt = (value: string) => {
  if (Number(value) === 0) {
    return "0";
  }
  const formatted = formatUnits(BigInt(value), TOKEN_PRECISION);
  const number = Number(formatted);
  return number.toFixed(4);
};

export const bigintReplacer = (key: string, value: any) => {
  if (typeof value === "bigint") {
    return value.toString(); // Convert BigInt to string
  }
  return value;
};

export const getTimestampsForReindex = async (
  client: PublicClient,
  contractDeployment: Deployment,
  chainId: number,
  epochId?: number
) => {
  const now = Math.round(new Date().getTime() / 1000);

  // if no epoch is provided, get the latest one from the contract
  if (!epochId) {
    const latestEpoch: any = await client.readContract({
      address: contractDeployment.address as `0x${string}`,
      abi: contractDeployment.abi,
      functionName: "getLatestEpoch",
    });
    epochId = Number(latestEpoch[0]);
    return {
      startTimestamp: Number(latestEpoch[1]),
      endTimestamp: Math.min(Number(latestEpoch[2]), now),
    };
  }

  // get info from database
  const epoch = await epochRepository.findOne({
    where: {
      epochId,
      market: { address: contractDeployment.address, chainId },
    },
    relations: ["market"],
  });

  if (!epoch || !epoch.startTimestamp || !epoch.endTimestamp) {
    // get info from contract
    console.log("fetching epoch from contract to get timestamps...");
    const epochContract: any = await client.readContract({
      address: contractDeployment.address as `0x${string}`,
      abi: contractDeployment.abi,
      functionName: "getEpoch",
      args: [`${epochId}`],
    });
    return {
      startTimestamp: Number(epochContract[0]),
      endTimestamp: Math.min(Number(epochContract[1]), now),
    };
  }

  return {
    startTimestamp: Number(epoch.startTimestamp),
    endTimestamp: Math.min(Number(epoch.endTimestamp), now),
  };
};

export async function getBlockRanges(
  startTimestamp: number,
  endTimestamp: number,
  publicClient: PublicClient
) {
  console.log("Getting gas start...");
  const gasStart = await getBlockByTimestamp(
    mainnetPublicClient,
    startTimestamp
  );
  console.log(`Got gas start: ${gasStart.number}. Getting gas end...`);

  const gasEnd =
    (await getBlockByTimestamp(mainnetPublicClient, endTimestamp)) ||
    (await mainnetPublicClient.getBlock());
  console.log(`Got gas end:  ${gasEnd.number}.  Getting market start....`);

  const marketStart = await getBlockByTimestamp(publicClient, startTimestamp);
  console.log(
    `Got market start: ${marketStart.number}. Getting market end....`
  );

  const marketEnd =
    (await getBlockByTimestamp(publicClient, endTimestamp)) ||
    (await publicClient.getBlock());
  console.log(
    `Got market end: ${marketEnd.number}. Finished getting block ranges.`
  );

  return {
    gasStart: gasStart.number,
    gasEnd: gasEnd.number,
    marketStart: marketStart.number,
    marketEnd: marketEnd.number,
  };
}

export async function getBlockByTimestamp(
  client: PublicClient,
  timestamp: number
): Promise<Block> {
  // Get the latest block number
  const latestBlockNumber = await client.getBlockNumber();

  // Get the latest block using the block number
  const latestBlock = await client.getBlock({ blockNumber: latestBlockNumber });

  // Initialize the binary search range
  let low = 0n;
  let high = latestBlock.number;
  let closestBlock: Block | null = null;

  // Binary search for the block with the closest timestamp
  while (low <= high) {
    const mid = (low + high) / 2n;
    const block = await client.getBlock({ blockNumber: mid });

    if (block.timestamp < timestamp) {
      low = mid + 1n;
    } else {
      high = mid - 1n;
      closestBlock = block;
    }
  }

  // If the closest block's timestamp is greater than the given timestamp, it is our match
  // Otherwise, we need to get the next block (if it exists)
  if (closestBlock?.number && closestBlock.timestamp < timestamp) {
    const nextBlock = await client.getBlock({
      blockNumber: closestBlock.number + 1n,
    });
    if (nextBlock) {
      closestBlock = nextBlock;
    }
  }

  return closestBlock!;
}

export async function getBlockBeforeTimestamp(
  client: PublicClient,
  timestamp: number
): Promise<Block> {
  const latestBlockNumber = await client.getBlockNumber();
  const latestBlock = await client.getBlock({ blockNumber: latestBlockNumber });

  let low = 0n;
  let high = latestBlock.number;
  let closestBlock: Block | null = null;

  // Binary search for the block with the closest timestamp
  while (low <= high) {
    const mid = (low + high) / 2n;
    const block = await client.getBlock({ blockNumber: mid });

    if (block.timestamp <= timestamp) {
      // If this block is before or at our target time,
      // it's a candidate for closest block
      closestBlock = block;
      low = mid + 1n; // Look in upper half for a closer block
    } else {
      // If this block is after our target time,
      // look in the lower half
      high = mid - 1n;
    }
  }

  if (!closestBlock) {
    throw new Error("No block found before timestamp");
  }

  return closestBlock;
}

/**
 * Converts settlementSqrtPriceX96 to settlementPriceD18
 * @param settlementSqrtPriceX96 sqrt price in X96 format as bigint
 * @returns bigint price with 18 decimals
 */
export function sqrtPriceX96ToSettlementPriceD18(
  settlementSqrtPriceX96: bigint
): bigint {
  // First divide by 2^96 to get sqrt price
  const sqrtPrice = settlementSqrtPriceX96 / BigInt(2 ** 96);

  // Square the price
  const price = sqrtPrice * sqrtPrice;

  // Convert to D18 by multiplying by 10^18
  return price * BigInt(10 ** 18);
}

<<<<<<< HEAD
export const CELENIUM_API_KEY = process.env.CELENIUM_API_KEY;
=======

export const convertGasToGgas = (value: string) => {
  const integerPart: string = (BigInt(value) / BigInt(1e9)).toString();
  // decimal part = prefix of zeros if gas is < 10^9, then the useful decimals
  if (BigInt(value) % BigInt(1e9) !== BigInt(0)) {
    const decimalPart: string =
      '0'.repeat(
        Math.max(9 - (BigInt(value) % BigInt(1e9)).toString().length, 0)
      ) + (BigInt(value) % BigInt(1e9)).toString().replace(/0+$/, '');
    return `${integerPart}.${decimalPart}`;
  }
  return integerPart;
};

export const convertGgasToGas = (value: string) => {
  // case when we have decimals
  if (value.indexOf('.') > -1) {
    const [integerPart, decimalPart]: string[] = value.split('.');
    // console.log(`Integer part: ${integerPart}, decimal part: ${decimalPart}`);
    return (
      BigInt(integerPart) * BigInt(1e9) +
      BigInt(decimalPart) * BigInt(10 ** (9 - decimalPart.length))
    ).toString();
  } // else if the whole number is an integer
  return (BigInt(value) * BigInt(1e9)).toString();
};
>>>>>>> c7a2a1f6
<|MERGE_RESOLUTION|>--- conflicted
+++ resolved
@@ -304,10 +304,6 @@
   return price * BigInt(10 ** 18);
 }
 
-<<<<<<< HEAD
-export const CELENIUM_API_KEY = process.env.CELENIUM_API_KEY;
-=======
-
 export const convertGasToGgas = (value: string) => {
   const integerPart: string = (BigInt(value) / BigInt(1e9)).toString();
   // decimal part = prefix of zeros if gas is < 10^9, then the useful decimals
@@ -333,4 +329,5 @@
   } // else if the whole number is an integer
   return (BigInt(value) * BigInt(1e9)).toString();
 };
->>>>>>> c7a2a1f6
+
+export const CELENIUM_API_KEY = process.env.CELENIUM_API_KEY;