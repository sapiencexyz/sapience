// SPDX-License-Identifier: MIT
pragma solidity >=0.8.2 <0.9.0;

import "@uniswap/v3-core/contracts/interfaces/IUniswapV3Pool.sol";
import {INonfungiblePositionManager} from "../interfaces/external/INonfungiblePositionManager.sol";
import {TransferHelper} from "@uniswap/v3-periphery/contracts/libraries/TransferHelper.sol";
import {IUniswapV3MintCallback} from "@uniswap/v3-core/contracts/interfaces/callback/IUniswapV3MintCallback.sol";
import {TickMath} from "../external/univ3/TickMath.sol";
import "./VirtualToken.sol";
import "../interfaces/IFoil.sol";
import "@openzeppelin/contracts/utils/ReentrancyGuard.sol";
import "../storage/Epoch.sol";
import "../storage/Account.sol";
import "../storage/Position.sol";
import {ERC721Enumerable} from "../synthetix/token/ERC721Enumerable.sol";

// possibly remove
import {LiquidityAmounts} from "../external/univ3/LiquidityAmounts.sol";

import "forge-std/console2.sol";

<<<<<<< HEAD
contract Foil is ReentrancyGuard, IFoil, IUniswapV3MintCallback {
=======
contract Foil is ReentrancyGuard, ERC721Enumerable {
>>>>>>> e7964ef0
    using Epoch for Epoch.Data;
    using Account for Account.Data;
    using Position for Position.Data;

    constructor(
        uint endTime,
        address uniswapPositionManager,
        address resolver,
        address collateralAsset,
        uint baseAssetMinPrice,
        uint baseAssetMaxPrice,
        uint24 feeRate
    ) {
        Epoch.Data storage epoch = Epoch.createValid(
            endTime,
            uniswapPositionManager,
            resolver,
            collateralAsset,
            baseAssetMinPrice,
            baseAssetMaxPrice,
            feeRate
        );
    }

<<<<<<< HEAD
    function onERC721Received(
        address operator,
        address,
        uint256 tokenId,
        bytes calldata
    ) external returns (bytes4) {
        // get position information
        // Position.load()
=======
    function getMarket() external view returns (uint endTime,
        address uniswapPositionManager,
        address resolver,
        address collateralAsset,
        uint baseAssetMinPrice,
        uint baseAssetMaxPrice,
        uint24 feeRate) {
        Epoch.Data storage epoch = Epoch.load();
        return (
            epoch.endTime,
            address(epoch.uniswapPositionManager),
            address(epoch.resolver),
            address(epoch.collateralAsset),
            epoch.baseAssetMinPrice,
            epoch.baseAssetMaxPrice,
            epoch.feeRate
        );
    }

    // function onERC721Received(
    //     address operator,
    //     address,
    //     uint256 tokenId,
    //     bytes calldata
    // ) external override returns (bytes4) {
    //     // get position information
    //     Position.load()
>>>>>>> e7964ef0

        // epoch.updateDebtPosition(tokenId);

        return this.onERC721Received.selector;
    }

    // deprecated for mint
    function createAccount(uint256 accountId) external {
        Account.createValid(accountId);
    }

<<<<<<< HEAD
    function getEpoch()
        external
        view
        returns (address pool, address ethToken, address gasToken)
    {
        Epoch.Data storage epoch = Epoch.load();
        return (
            address(epoch.pool),
            address(epoch.ethToken),
            address(epoch.gasToken)
        );
    }
=======
    function mint(uint256 accountId) external {
        Account.createValid(accountId);
        _mint(msg.sender, accountId);
    }

    // function getEpoch() external view returns (Epoch.Data memory) {
    //     return Epoch.load();
    // }
>>>>>>> e7964ef0

    /*
        1. LP providers call this function to add liquidity to uniswap pool
        2. Specify the range of liquidity to add (i.e from 10 - 50 GWEI)

    */

    function addLiquidity(
        AddLiquidityRuntimeParams memory params
    )
        external
        payable
        returns (
            uint256 tokenId,
            uint128 liquidity,
            uint256 amount0,
            uint256 amount1
        )
    {
<<<<<<< HEAD
        Account.Data storage account = Account.loadValid(params.accountId);
        // // check within configured range
=======
        require(ownerOf(tokenId) == msg.sender, "Not NFT owner");
        Account.Data storage account = Account.loadValid(accountId);
        // check within configured range
>>>>>>> e7964ef0

        Epoch.Data storage epoch = Epoch.load();

        (uint160 sqrtMarkPrice, , , , , , ) = epoch.pool.slot0();

        // VirtualToken(epoch.ethToken).mint(address(this), amountTokenA);
        // VirtualToken(epoch.gasToken).mint(address(this), amountTokenB);

        // TransferHelper.safeApprove(
        //     address(epoch.ethToken),
        //     address(epoch.uniswapPositionManager),
        //     type(uint256).max
        // );
        // TransferHelper.safeApprove(
        //     address(epoch.gasToken),
        //     address(epoch.uniswapPositionManager),
        //     type(uint256).max
        // );

        // get the equivalent amount of liquidity from amount0 & amount1 with current price
        liquidity = LiquidityAmounts.getLiquidityForAmounts(
            sqrtMarkPrice,
            TickMath.getSqrtRatioAtTick(params.lowerTick),
            TickMath.getSqrtRatioAtTick(params.upperTick),
            params.amountTokenA,
            params.amountTokenB
        );

        (uint256 addedAmount0, uint256 addedAmount1) = epoch.pool.mint(
            address(this),
            params.lowerTick,
            params.upperTick,
            liquidity,
            abi.encode(params.accountId)
        );

        Position.load(params.accountId).vEthAmount += addedAmount0;
        Position.load(params.accountId).vGasAmount += addedAmount1;
        // epoch.validateInRange(lowerTick, upperTick);

        // uint256 ethAllowance = VirtualToken(epoch.ethToken).allowance(
        //     address(this),
        //     address(epoch.uniswapPositionManager)
        // );
        // console2.log("ethAllowance", ethAllowance);

        // INonfungiblePositionManager.MintParams
        //     memory mintParams = INonfungiblePositionManager.MintParams({
        //         token0: address(epoch.ethToken),
        //         token1: address(epoch.gasToken),
        //         fee: epoch.feeRate,
        //         tickLower: lowerTick,
        //         tickUpper: upperTick,
        //         amount0Desired: amountTokenA,
        //         amount1Desired: amountTokenB,
        //         amount0Min: 0, // TODO
        //         amount1Min: 0, // TODO
        //         recipient: address(this),
        //         deadline: block.timestamp + 10 minutes
        //     });

        // (tokenId, liquidity, amount0, amount1) = epoch
        //     .uniswapPositionManager
        //     .mint(mintParams);

        // Create a deposit
        // Position.load(accountId).createDeposit(tokenId);
        // epoch.updateDebtPosition(tokenId, amount0, amount1, liquidity);

        // Remove allowance and refund in both assets.
        // if (amount0 < amountTokenA) {
        //     TransferHelper.safeApprove(
        //         address(epoch.ethToken),
        //         address(epoch.uniswapPositionManager),
        //         0
        //     );
        //     uint256 refund0 = amountTokenA - amount0;
        //     TransferHelper.safeTransfer(
        //         address(epoch.ethToken),
        //         msg.sender,
        //         refund0
        //     );
        // }

        // if (amount1 < amountTokenB) {
        //     TransferHelper.safeApprove(
        //         address(epoch.gasToken),
        //         address(epoch.uniswapPositionManager),
        //         0
        //     );
        //     uint256 refund1 = amountTokenB - amount1;
        //     TransferHelper.safeTransfer(
        //         address(epoch.gasToken),
        //         msg.sender,
        //         refund1
        //     );
        // }
    }

    // function removeLiquidity(
    //     uint256 accountId,
    //     uint128 liquidity,
    //     int24 lowerTick,
    //     int24 upperTick
    // ) external {
    //     Epoch.Data storage epoch = Epoch.load();

    //     (
    //         ,
    //         ,
    //         uint128 amount0Received,
    //         uint128 amount1Received
    //     ) = UniV3Abstraction.removeLiquidity(
    //             Account.loadValid(accountId).getAddress(),
    //             address(epoch.pool),
    //             lowerTick,
    //             upperTick,
    //             liquidity
    //         );

    //     Position.load(accountId).updateBalance(
    //         int256(uint256(amount0Received)),
    //         int256(uint256(amount1Received))
    //     );
    // }

    // function openLong(uint256 accountId, uint256 collateralAmount) external {
    //     // check within time range
    //     Account.Data storage account = Account.loadValid(accountId);
    //     Epoch.Data storage epoch = Epoch.load();

    //     IERC20(epoch.collateralAsset).transferFrom(
    //         msg.sender,
    //         address(this),
    //         collateralAmount
    //     );

    //     Position.load(accountId).openLong(collateralAmount);
    // }

    // function reduceLong(uint256 accountId, uint256 vGasAmount) external {
    //     Position.Data storage position = Position.loadValid(accountId);

    //     Position.load(accountId).reduceLong(vGasAmount);
    // }

    // function openShort(uint256 accountId, uint256 collateralAmount) external {
    //     // check within time range
    //     Account.Data storage account = Account.loadValid(accountId);
    //     Epoch.Data storage epoch = Epoch.load();

    //     IERC20(epoch.collateralAsset).transferFrom(
    //         msg.sender,
    //         address(this),
    //         collateralAmount
    //     );

    //     Position.load(accountId).openShort(collateralAmount);
    // }

    // function reduceShort(uint256 accountId, uint256 vEthAmount) external {
    //     Position.Data storage position = Position.loadValid(accountId);

    //     Position.load(accountId).reduceShort(vEthAmount);
    // }

    // --- Uniswap V3 Callbacks ---
    function uniswapV3MintCallback(
        uint256 amount0Owed,
        uint256 amount1Owed,
        bytes calldata data
    ) external override {
        // TODO: check sender is uniswap
        uint256 accountId = abi.decode(data, (uint256));

        Epoch.Data storage epoch = Epoch.load();
        Position.Data storage position = Position.loadValid(accountId);

        // VirtualToken(epoch.gasToken).mint(address(this), amountTokenB);

        // TransferHelper.safeApprove(
        //     address(epoch.ethToken),
        //     address(epoch.uniswapPositionManager),
        //     type(uint256).max
        // );
        // TransferHelper.safeApprove(
        //     address(epoch.gasToken),
        //     address(epoch.uniswapPositionManager),
        //     type(uint256).max
        // );

        if (amount0Owed > 0) {
            address token = IUniswapV3Pool(epoch.pool).token0();
            if (token != address(epoch.gasToken)) {
                revert Errors.InvalidVirtualToken(token);
            }

            VirtualToken(epoch.gasToken).mint(address(this), amount0Owed);
            VirtualToken(epoch.gasToken).transfer(
                address(epoch.pool),
                amount0Owed
            );

            position.vEthAmount += amount0Owed;
        }
        if (amount1Owed > 0) {
            address token = IUniswapV3Pool(epoch.pool).token1();
            if (token != address(epoch.ethToken)) {
                revert Errors.InvalidVirtualToken(token);
            }
            VirtualToken(epoch.ethToken).mint(address(this), amount1Owed);
            VirtualToken(epoch.ethToken).transfer(
                address(epoch.pool),
                amount1Owed
            );

            position.vGasAmount += amount1Owed;
        }
    }

    function getPosition(
        uint256 accountId
    )
        external
        view
        override
        returns (uint256 tokenAmount0, uint256 tokenAmount1)
    {
        Position.Data storage position = Position.loadValid(accountId);
        return (position.vEthAmount, position.vGasAmount);
    }

    // function uniswapV3SwapCallback(
    //     int256 amount0Delta, // vwstEth 1
    //     int256 amount1Delta, // vwstGas -50
    //     bytes calldata data
    // ) external override {
    //     (uint256 accountId, bool shouldMint) = abi.decode(
    //         data,
    //         (uint160, bool)
    //     );
    //     Epoch.Data storage epoch = Epoch.load();

    //     IUniswapV3Pool pool = IUniswapV3Pool(epoch.pool);

    //     (address token, uint256 amountToPay) = amount0Delta > 0
    //         ? (pool.token0(), uint256(amount0Delta))
    //         : (pool.token1(), uint256(amount1Delta));

    //     if (shouldMint) {
    //         VirtualToken(token).mint(address(this), amountToPay);
    //     }

    //     VirtualToken(token).transfer(address(epoch.pool), amountToPay);

    //     Position.load(accountId).updateBalance(amount0Delta, amount1Delta);
    // }
}<|MERGE_RESOLUTION|>--- conflicted
+++ resolved
@@ -19,11 +19,7 @@
 
 import "forge-std/console2.sol";
 
-<<<<<<< HEAD
-contract Foil is ReentrancyGuard, IFoil, IUniswapV3MintCallback {
-=======
-contract Foil is ReentrancyGuard, ERC721Enumerable {
->>>>>>> e7964ef0
+contract Foil is ReentrancyGuard, IFoil, IUniswapV3MintCallback, ERC721Enumerable {
     using Epoch for Epoch.Data;
     using Account for Account.Data;
     using Position for Position.Data;
@@ -48,16 +44,6 @@
         );
     }
 
-<<<<<<< HEAD
-    function onERC721Received(
-        address operator,
-        address,
-        uint256 tokenId,
-        bytes calldata
-    ) external returns (bytes4) {
-        // get position information
-        // Position.load()
-=======
     function getMarket() external view returns (uint endTime,
         address uniswapPositionManager,
         address resolver,
@@ -76,16 +62,15 @@
             epoch.feeRate
         );
     }
-
-    // function onERC721Received(
-    //     address operator,
-    //     address,
-    //     uint256 tokenId,
-    //     bytes calldata
-    // ) external override returns (bytes4) {
-    //     // get position information
-    //     Position.load()
->>>>>>> e7964ef0
+    
+    function onERC721Received(
+        address operator,
+        address,
+        uint256 tokenId,
+        bytes calldata
+    ) external returns (bytes4) {
+        // get position information
+        // Position.load()
 
         // epoch.updateDebtPosition(tokenId);
 
@@ -97,7 +82,6 @@
         Account.createValid(accountId);
     }
 
-<<<<<<< HEAD
     function getEpoch()
         external
         view
@@ -110,16 +94,12 @@
             address(epoch.gasToken)
         );
     }
-=======
+
     function mint(uint256 accountId) external {
         Account.createValid(accountId);
         _mint(msg.sender, accountId);
     }
 
-    // function getEpoch() external view returns (Epoch.Data memory) {
-    //     return Epoch.load();
-    // }
->>>>>>> e7964ef0
 
     /*
         1. LP providers call this function to add liquidity to uniswap pool
@@ -139,14 +119,9 @@
             uint256 amount1
         )
     {
-<<<<<<< HEAD
+        require(ownerOf(tokenId) == msg.sender, "Not NFT owner");
         Account.Data storage account = Account.loadValid(params.accountId);
-        // // check within configured range
-=======
-        require(ownerOf(tokenId) == msg.sender, "Not NFT owner");
-        Account.Data storage account = Account.loadValid(accountId);
         // check within configured range
->>>>>>> e7964ef0
 
         Epoch.Data storage epoch = Epoch.load();
 
